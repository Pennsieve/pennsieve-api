--- conflicted
+++ resolved
@@ -102,7 +102,7 @@
   ): Future[CognitoId] = {
     val request = AdminCreateUserRequest
       .builder()
-      .userPoolId(userPoolId)
+      .userPoolId(cognitoConfig.userPool.id)
       .username(email.address)
       .desiredDeliveryMediums(List(DeliveryMediumType.EMAIL).asJava)
       .build()
@@ -122,7 +122,7 @@
 
     val createUserRequest = AdminCreateUserRequest
       .builder()
-      .userPoolId(tokenPoolId)
+      .userPoolId(cognitoConfig.tokenPool.id)
       .username(token)
       .build()
 
@@ -130,7 +130,7 @@
       .builder()
       .password(secret.plaintext)
       .permanent(true)
-      .userPoolId(tokenPoolId)
+      .userPoolId(cognitoConfig.tokenPool.id)
       .username(token)
       .build()
 
@@ -151,39 +151,14 @@
   ): Future[Unit] = {
     val request = AdminDeleteUserRequest
       .builder()
-      .userPoolId(tokenPoolId)
+      .userPoolId(cognitoConfig.tokenPool.id)
       .username(token)
       .build()
 
-<<<<<<< HEAD
     client
       .adminDeleteUser(request)
       .toScala
       .map(_ => ())
-=======
-    for {
-      cognitoResponse <- client
-        .adminDeleteUser(request)
-        .toScala
-
-      // TODO(jesse): Check the status of the cognitoResponse? Return Failure for non
-      // 200 codes.
-      //
-      // cognitoId <- parseCognitoId(cognitoResponse.user()) match {
-      //   case Some(cognitoId) => Future.successful(cognitoId)
-      //   case None =>
-      //     Future.failed(NotFound("Could not parse Cognito ID from response"))
-      // }
-    } yield ()
-  }
-
-  def getTokenPoolId(): String = {
-    cognitoConfig.tokenPool.id
-  }
-
-  def getUserPoolId(): String = {
-    cognitoConfig.userPool.id
->>>>>>> 1c0dc508
   }
 
   def resendUserInvite(
@@ -196,13 +171,8 @@
     // TODO: sanity check if user already exists before sending?
     val resendRequest = AdminCreateUserRequest
       .builder()
-<<<<<<< HEAD
-      .userPoolId(userPoolId)
+      .userPoolId(cognitoConfig.userPool.id)
       .username(email.address)
-=======
-      .userPoolId(cognitoConfig.userPool.id)
-      .username(email)
->>>>>>> 1c0dc508
       .desiredDeliveryMediums(List(DeliveryMediumType.EMAIL).asJava)
       .messageAction(MessageActionType.RESEND)
       .build()

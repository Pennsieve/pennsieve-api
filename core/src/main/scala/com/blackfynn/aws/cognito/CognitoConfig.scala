--- conflicted
+++ resolved
@@ -25,7 +25,6 @@
 case class CognitoConfig(
   region: Region,
   userPool: CognitoPoolConfig, // Pennsieve users
-<<<<<<< HEAD
   tokenPool: CognitoPoolConfig, // Client token pool,
   mockJwkProvider: JwkProvider = null
 ) {
@@ -38,10 +37,6 @@
   // TODO: separate providers for each pool
   lazy val jwkProvider: JwkProvider = _jwkProvider
 }
-=======
-  tokenPool: CognitoPoolConfig // Client token pool
-)
->>>>>>> 125f8fb4
 
 /**
   * Config for a single Cognito User Pool

/*
 * Copyright 2021 University of Pennsylvania
 *
 * Licensed under the Apache License, Version 2.0 (the "License");
 * you may not use this file except in compliance with the License.
 * You may obtain a copy of the License at
 *
 *     http://www.apache.org/licenses/LICENSE-2.0
 *
 * Unless required by applicable law or agreed to in writing, software
 * distributed under the License is distributed on an "AS IS" BASIS,
 * WITHOUT WARRANTIES OR CONDITIONS OF ANY KIND, either express or implied.
 * See the License for the specific language governing permissions and
 * limitations under the License.
 */

package com.pennsieve.core.utilities

import cats.data.EitherT
import cats.implicits._
import com.pennsieve.auth.middleware.Jwt.Claim
import com.pennsieve.auth.middleware.Jwt.Role.RoleIdentifier
import com.pennsieve.auth.middleware.{
  CognitoSession,
  DatasetId,
  DatasetNodeId,
  EncryptionKeyId,
  Extractor,
  Jwt,
  OrganizationId,
  OrganizationNodeId,
  ServiceClaim,
  UserClaim,
  UserId,
  UserNodeId,
  Wildcard
}
import com.pennsieve.domain.{
  CoreError,
  InvalidJWT,
  MissingOrganization,
  Sessions,
  UnsupportedJWTClaimType
}
<<<<<<< HEAD
import com.pennsieve.models.{ Dataset, Organization, Role, User }
=======
import com.pennsieve.models.{ CognitoId, Organization, Role, User }
>>>>>>> 1d33e4ef
import com.pennsieve.utilities.Container
import shapeless.syntax.inject._

import scala.concurrent.duration.FiniteDuration
import scala.concurrent.{ ExecutionContext, Future }

// TODO: make cognitoId non-optional
case class UserAuthContext(
  user: User,
  organization: Organization,
  cognitoId: Option[CognitoId]
)

object JwtAuthenticator {

  /**
    * Generate a user-level JWT.
    *
    * @param duration
    * @param userId
    * @param roles
    * @param session
    * @param jwtConfig
    * @return
    */
  def generateUserToken(
    duration: FiniteDuration,
    user: User,
    roles: List[Jwt.Role]
  )(implicit
    jwtConfig: Jwt.Config
  ): Jwt.Token = {
    val userClaim =
      UserClaim(
        id = UserId(user.id),
        roles = roles,
        cognito = None,
        node_id = Some(UserNodeId(user.nodeId))
      )
    val claim = Jwt.generateClaim(content = userClaim, duration = duration)
    Jwt.generateToken(claim)
  }

  def generateUserToken(
    duration: FiniteDuration,
    user: User,
    organization: Organization,
    organizationRole: Role,
    dataset: Dataset,
    datasetRole: Role
  )(implicit
    config: Jwt.Config
  ): Jwt.Token = {
    val roles = List(
      Jwt.OrganizationRole(
        id = OrganizationId(organization.id)
          .inject[RoleIdentifier[OrganizationId]],
        node_id = Some(OrganizationNodeId(organization.nodeId)),
        role = organizationRole,
        encryption_key_id =
          organization.encryptionKeyId.map(EncryptionKeyId.apply)
      ),
      Jwt.DatasetRole(
        id = DatasetId(dataset.id).inject[Jwt.Role.RoleIdentifier[DatasetId]],
        node_id = Some(DatasetNodeId(dataset.nodeId)),
        role = datasetRole
      )
    )
    JwtAuthenticator.generateUserToken(duration, user, roles)
  }

  /**
    * Generate a service-level JWT.,
    *
    * @param duration
    * @param organizationId
    * @param datasetId
    * @param organizationEncryptionKeyId
    * @param jwtConfig
    * @return
    */
  def generateServiceToken(
    duration: FiniteDuration,
    organizationId: Int,
    datasetId: Option[Int] = None,
    organizationEncryptionKeyId: Option[String] = None
  )(implicit
    jwtConfig: Jwt.Config
  ): Jwt.Token = {

    val organization: Jwt.Role = Jwt.OrganizationRole(
      OrganizationId(organizationId)
        .inject[RoleIdentifier[OrganizationId]],
      Role.Owner,
      encryption_key_id = organizationEncryptionKeyId.map(EncryptionKeyId.apply)
    )

    val dataset: Jwt.Role = datasetId match {
      case Some(id) =>
        Jwt.DatasetRole(
          DatasetId(id).inject[RoleIdentifier[DatasetId]],
          Role.Owner
        )
      case None =>
        Jwt.DatasetRole(Wildcard.inject[RoleIdentifier[DatasetId]], Role.Owner)
    }

    val claim =
      Jwt.generateClaim(ServiceClaim(List(organization, dataset)), duration)

    Jwt.generateToken(claim)(jwtConfig)
  }

  /**
    * Given a string, attempt to resolve the string as a JWT, returning the associated user auth context.
    *
    * The JWT is expected to be verified as a user claim with at least one defined organization that is not a
    * wildcard ("*").
    *
    * A JWT may grant a user access to multiple organizations; because of this, multiple organizations IDs may be
    * found in the claim. The first found one will be returned.
    *
    * @param container
    * @param token
    * @param ec
    * @return
    */
  def userContextFromToken(
    container: Container
      with UserManagerContainer
      with OrganizationManagerContainer,
    token: Jwt.Token
  )(implicit
    config: Jwt.Config,
    ec: ExecutionContext
  ): EitherT[Future, CoreError, UserAuthContext] = {
    for {
      claim <- Jwt
        .parseClaim(token)
        .leftMap(_ => InvalidJWT(token.value): CoreError)
        .toEitherT[Future]
      context <- userContext(container, claim)
    } yield context
  }

  /**
    * Check if the supplied claim is a user claim, extracting the (user, organization, Cognito ID) from the claim.
    *
    * @param container
    * @param claim
    * @param config
    * @param ec
    * @return
    */
  def userContext(
    container: Container
      with UserManagerContainer
      with OrganizationManagerContainer,
    claim: Claim
  )(implicit
    config: Jwt.Config,
    ec: ExecutionContext
  ): EitherT[Future, CoreError, UserAuthContext] =
    claim.content match {
      case UserClaim(UserId(userId), _, cognito, _) =>
        for {
          user <- container.userManager.get(userId)
          organizationId <- Extractor
            .getHeadOrganizationIdFromClaim(claim)
            .toRight(MissingOrganization: CoreError)
            .toEitherT[Future]
          organization <- container.organizationManager.get(
            organizationId.value
          )
        } yield
          UserAuthContext(
            user = user,
            organization = organization,
            cognitoId = cognito.map(_.id)
          )
      case ServiceClaim(_) =>
        EitherT.leftT[Future, UserAuthContext](
          UnsupportedJWTClaimType("service"): CoreError
        )
    }

  /**
    * Return the role assigned to a specific organization.
    *
    * @param organizationId
    * @param claim
    * @return
    */
  def getOrganizationRole(organizationId: Int, claim: Claim): Option[Role] =
    Extractor.getRole(OrganizationId(organizationId), claim)

  /**
    * Return the role assigned to a specific dataset.
    *
    * @param datasetId
    * @param claim
    * @return
    */
  def getDatasetRole(datasetId: Int, claim: Claim): Option[Role] =
    Extractor.getRole(DatasetId(datasetId), claim)
}<|MERGE_RESOLUTION|>--- conflicted
+++ resolved
@@ -42,11 +42,7 @@
   Sessions,
   UnsupportedJWTClaimType
 }
-<<<<<<< HEAD
-import com.pennsieve.models.{ Dataset, Organization, Role, User }
-=======
 import com.pennsieve.models.{ CognitoId, Organization, Role, User }
->>>>>>> 1d33e4ef
 import com.pennsieve.utilities.Container
 import shapeless.syntax.inject._
 

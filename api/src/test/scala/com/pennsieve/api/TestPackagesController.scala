--- conflicted
+++ resolved
@@ -2349,46 +2349,6 @@
     }
   }
 
-<<<<<<< HEAD
-=======
-  // download-manifest tests
-  def createTestDownloadPackage(
-    name: String,
-    parent: Option[Package] = None,
-    packageType: PackageType = PackageType.Collection,
-    dataset: Dataset = dataset,
-    user: User = loggedInUser,
-    packageManager: PackageManager = packageManager
-  ): Package = {
-    packageManager
-      .create(name, packageType, READY, dataset, Some(user.id), parent)
-      .await
-      .value
-  }
-
-  def createTestDownloadFile(
-    fileName: String,
-    pkg: Package,
-    objectType: FileObjectType = FileObjectType.Source,
-    processingState: FileProcessingState = FileProcessingState.Unprocessed,
-    fileManager: FileManager = fileManager
-  ): File = {
-    fileManager
-      .create(
-        fileName,
-        FileType.PDF,
-        pkg,
-        "s3bucketName",
-        fileName,
-        objectType = objectType,
-        processingState = processingState,
-        size = 10
-      )
-      .await
-      .value
-  }
-
->>>>>>> 8c3149d7
   test("download-manifest produces a manifest for a simple package") {
     val rootPackage =
       createTestDownloadPackage("root", packageType = PackageType.Image)

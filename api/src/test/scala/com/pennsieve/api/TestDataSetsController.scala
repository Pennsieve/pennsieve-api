--- conflicted
+++ resolved
@@ -9767,7 +9767,45 @@
     }
   }
 
-<<<<<<< HEAD
+  test("paginated max limit on get datasets") {
+    // create 502 datasets
+    (1 to DataSetsController.DatasetsMaxLimit + 2)
+      .map(n => createDataSet(s"test-dataset-for-pagination-${n}"))
+
+    // GET paginated with limit = DatasetsMaxLimit + 1
+    get(
+      s"/paginated?limit=${DataSetsController.DatasetsMaxLimit + 1}",
+      headers = authorizationHeader(loggedInJwt) ++ traceIdHeader()
+    ) {
+      // check that DatasetsMaxLimit datasets were returned
+      status shouldEqual (200)
+      val response = parsedBody.extract[PaginatedDatasets]
+      response.datasets.length shouldEqual (DataSetsController.DatasetsMaxLimit)
+    }
+
+  }
+
+  test("paginated max limit on child packages in get dataset :id") {
+    // create a dataset, add 502 packages
+    val ds = createDataSet("test-dataset-for-pagination-with-packages")
+
+    // create packages in the root folder
+    (1 to DataSetsController.DatasetChildrenMaxLimit + 2)
+      .map(n => createPackage(ds, s"Package-${n}"))
+
+    // GET dataset with limit = DatasetChildrenMaxLimit + 1
+    get(
+      s"/${ds.nodeId}?limit=${DataSetsController.DatasetChildrenMaxLimit + 1}",
+      headers = authorizationHeader(loggedInJwt) ++ traceIdHeader()
+    ) {
+      // check that DatasetChildrenMaxLimit packages were returned
+      status shouldEqual (200)
+      val response = parsedBody.extract[DataSetDTO]
+      response.children.get.length shouldEqual (DataSetsController.DatasetChildrenMaxLimit)
+    }
+
+  }
+
   test("orcid work json encoding") {
     val json =
       """
@@ -10059,45 +10097,4 @@
 
     registrationRemoved shouldEqual (true)
   }
-=======
-  test("paginated max limit on get datasets") {
-    // create 502 datasets
-    (1 to DataSetsController.DatasetsMaxLimit + 2)
-      .map(n => createDataSet(s"test-dataset-for-pagination-${n}"))
-
-    // GET paginated with limit = DatasetsMaxLimit + 1
-    get(
-      s"/paginated?limit=${DataSetsController.DatasetsMaxLimit + 1}",
-      headers = authorizationHeader(loggedInJwt) ++ traceIdHeader()
-    ) {
-      // check that DatasetsMaxLimit datasets were returned
-      status shouldEqual (200)
-      val response = parsedBody.extract[PaginatedDatasets]
-      response.datasets.length shouldEqual (DataSetsController.DatasetsMaxLimit)
-    }
-
-  }
-
-  test("paginated max limit on child packages in get dataset :id") {
-    // create a dataset, add 502 packages
-    val ds = createDataSet("test-dataset-for-pagination-with-packages")
-
-    // create packages in the root folder
-    (1 to DataSetsController.DatasetChildrenMaxLimit + 2)
-      .map(n => createPackage(ds, s"Package-${n}"))
-
-    // GET dataset with limit = DatasetChildrenMaxLimit + 1
-    get(
-      s"/${ds.nodeId}?limit=${DataSetsController.DatasetChildrenMaxLimit + 1}",
-      headers = authorizationHeader(loggedInJwt) ++ traceIdHeader()
-    ) {
-      // check that DatasetChildrenMaxLimit packages were returned
-      status shouldEqual (200)
-      val response = parsedBody.extract[DataSetDTO]
-      response.children.get.length shouldEqual (DataSetsController.DatasetChildrenMaxLimit)
-    }
-
-  }
-
->>>>>>> 217611c5
 }
/*
 * Copyright 2021 University of Pennsylvania
 *
 * Licensed under the Apache License, Version 2.0 (the "License");
 * you may not use this file except in compliance with the License.
 * You may obtain a copy of the License at
 *
 *     http://www.apache.org/licenses/LICENSE-2.0
 *
 * Unless required by applicable law or agreed to in writing, software
 * distributed under the License is distributed on an "AS IS" BASIS,
 * WITHOUT WARRANTIES OR CONDITIONS OF ANY KIND, either express or implied.
 * See the License for the specific language governing permissions and
 * limitations under the License.
 */

package com.pennsieve.api

import java.net.URL
import java.time.{ LocalDate, OffsetDateTime, ZonedDateTime }

import akka.Done
import akka.http.scaladsl.model.headers.{ Authorization, OAuth2BearerToken }
import akka.actor.ActorSystem
import cats.data.EitherT
import cats.implicits._
import com.pennsieve.audit.middleware.Auditor
import com.pennsieve.auth.middleware.DatasetPermission
import com.pennsieve.aws.email.{ Email, SesMessageResult }
import com.pennsieve.aws.queue.SQSClient
import com.pennsieve.clients.{ DatasetAssetClient, ModelServiceClient }
import com.pennsieve.core.utilities
import com.pennsieve.core.utilities.FutureEitherHelpers.implicits._
import com.pennsieve.core.utilities.{ checkOrErrorT, JwtAuthenticator }
import com.pennsieve.discover.client.definitions.{
  DatasetPublishStatus,
  PublicDatasetDTO
}
import com.pennsieve.discover.client.publish.PublishClient
import com.pennsieve.discover.client.search.SearchClient
import com.pennsieve.doi.client.definitions.{
  CreateDraftDoiRequest,
  CreatorDTO
}
import com.pennsieve.doi.client.doi._
import com.pennsieve.doi.models._
import com.pennsieve.domain
import com.pennsieve.domain.StorageAggregation.{ sdatasets, spackages }
import com.pennsieve.domain._
import com.pennsieve.dtos.Builders._
import com.pennsieve.dtos._
import com.pennsieve.helpers.APIContainers.{
  InsecureAPIContainer,
  SecureContainerBuilderType
}
import com.pennsieve.helpers.Param
import com.pennsieve.helpers.ResultHandlers._
import com.pennsieve.helpers.either.EitherErrorHandler.implicits._
import com.pennsieve.helpers.either.EitherTErrorHandler.implicits._
import com.pennsieve.helpers.either.EitherThrowableErrorConverter.implicits._
import com.pennsieve.managers.{
  ChangelogManager,
  CollaboratorChanges,
  DatasetManager
}
import com.pennsieve.models._
import com.pennsieve.notifications.{
  DiscoverPublishNotification,
  MessageType,
  NotificationMessage
}
import com.pennsieve.web.Settings
import io.circe.syntax._
import javax.servlet.http.{ HttpServletRequest, HttpServletResponse }
import mouse.all._
import net.ceedubs.ficus.Ficus._
import org.apache.commons.codec.digest.DigestUtils
import org.apache.commons.io.IOUtils
import org.apache.http.HttpHeaders
import org.json4s.JValue
import org.json4s.JsonAST.JNothing
import org.scalatra._
import org.scalatra.servlet.{
  FileUploadSupport,
  MultipartConfig,
  SizeConstraintExceededException
}
import org.scalatra.swagger.Swagger
import org.scalatra.swagger.SwaggerSupportSyntax.OperationBuilder

import scala.collection.{ immutable, mutable }
import scala.concurrent.duration._
import scala.concurrent.{ ExecutionContext, Future }
import scala.util._

case class CreateDataSetRequest(
  name: String,
  description: Option[String],
  properties: List[ModelPropertyRO],
  status: Option[String] = None,
  automaticallyProcessPackages: Boolean = false,
  license: Option[License] = None,
  tags: List[String] = List.empty
)

case class UpdateDataSetRequest(
  name: Option[String] = None,
  description: Option[String] = None,
  status: Option[String] = None,
  automaticallyProcessPackages: Option[Boolean] = None,
  license: Option[License] = None,
  tags: Option[List[String]] = None,
  dataUseAgreementId: Option[Int] = None
)

case class DatasetPermissionResponse(
  userId: Int,
  datasetId: Int,
  permission: DBPermission
)

// Generic role DTO used for add/edit/delete for users and teams
case class CollaboratorRoleDTO(id: String, role: Role)

case class UserCollaboratorRoleDTO(
  id: String,
  firstName: String,
  lastName: String,
  email: String,
  role: Role
)

case class TeamCollaboratorRoleDTO(id: String, name: String, role: Role)

case class RemoveCollaboratorRequest(id: String)

case class OrganizationRoleDTO(
  role: Option[Role],
  id: Option[String] = None,
  name: Option[String] = None
)

case class DatasetRoleResponse(userId: Int, datasetId: Int, role: Role)

case class PublishCompleteRequest(
  publishedDatasetId: Option[Int],
  publishedVersionCount: Int,
  lastPublishedDate: Option[OffsetDateTime],
  status: PublishStatus,
  success: Boolean,
  error: Option[String]
)

case class DatasetReadmeDTO(readme: String)

case class SwitchOwnerRequest(id: String)

case class AddContributorRequest(contributorId: Int)

case class AddCollectionRequest(collectionId: Int)

case class GrantPreviewAccessRequest(userId: Int)

case class RemovePreviewAccessRequest(userId: Int)

case class PreviewAccessRequest(
  datasetId: Int,
  userId: Int,
  dataUseAgreementId: Option[Int] = None
)

/**
  * TODO: should all user information be included here? The UserDTO contains the
  * email address of users, should that be exposed when we allow previewing
  * across organizations?
  */
case class DatasetPreviewerDTO(user: UserDTO, embargoAccess: EmbargoAccess)

object DatasetPreviewerDTO {
  def apply(user: User, previewer: DatasetPreviewer): DatasetPreviewerDTO =
    DatasetPreviewerDTO(
      user = Builders.userDTO(user, None, None, None, Seq.empty),
      embargoAccess = previewer.embargoAccess
    )
}

case class SwitchContributorsOrderRequest(
  contributorId: Int,
  otherContributorId: Int
)

case class DatasetBannerDTO(banner: Option[URL])

case class BatchPackagesPage(
  packages: Seq[ExtendedPackageDTO],
  failures: Seq[BatchPackagesFailure]
)

case class BatchPackagesFailure(id: ExternalId, error: String)

case class PaginatedStatusLogEntries(
  limit: Int,
  offset: Int,
  totalCount: Long,
  entries: List[StatusLogEntryDTO]
)

case class PublicationStatusRequest(comment: Option[String])

case class PaginatedDatasets(
  limit: Int,
  offset: Int,
  totalCount: Long,
  datasets: List[DataSetDTO]
)

case class PaginatedPublishedDatasets(
  limit: Int,
  offset: Int,
  totalCount: Long,
  datasets: List[DatasetAndPublishedDataset]
)

case class DatasetAndPublishedDataset(
  dataset: Option[DataSetDTO],
  publishedDataset: PublicDatasetDTO,
  embargoAccess: Option[EmbargoAccess]
)

case class DatasetIgnoreFileDTO(fileName: String)

case class ChangeCollectionRequest(collectionId: Int)

case class ChangelogEventGroupDTO(
  datasetId: Int,
  userIds: List[Int],
  eventType: ChangelogEventName,
  totalCount: Long,
  timeRange: ChangelogEventGroup.TimeRange,
  event: Option[ChangelogEventAndType] = None,
  eventCursor: Option[SerializedCursor]
)

object ChangelogEventGroupDTO {
  def from(
    eventGroup: ChangelogEventGroup,
    eventOrCursor: Either[ChangelogEventAndType, ChangelogEventCursor]
  ): ChangelogEventGroupDTO =
    ChangelogEventGroupDTO(
      datasetId = eventGroup.datasetId,
      userIds = eventGroup.userIds,
      eventType = eventGroup.eventType,
      totalCount = eventGroup.totalCount,
      timeRange = eventGroup.timeRange,
      event = eventOrCursor.left.toOption,
      eventCursor =
        eventOrCursor.right.toOption.map(ChangelogEventCursor.encodeBase64(_))
    )

}

case class ChangelogPage(
  cursor: Option[SerializedCursor],
  eventGroups: List[ChangelogEventGroupDTO]
)

case class ChangelogEventPage(
  cursor: Option[SerializedCursor],
  events: List[ChangelogEventAndType]
)

class DataSetsController(
  val insecureContainer: InsecureAPIContainer,
  val secureContainerBuilder: SecureContainerBuilderType,
  implicit
  val system: ActorSystem,
  auditLogger: Auditor,
  sqsClient: SQSClient,
  modelServiceClient: ModelServiceClient,
  publishClient: PublishClient,
  searchClient: SearchClient,
  doiClient: DoiClient,
  datasetAssetClient: DatasetAssetClient,
  maxFileUploadSize: Int,
  asyncExecutor: ExecutionContext
)(implicit
  val swagger: Swagger
) extends ScalatraServlet
    with AuthenticatedController
    with FileUploadSupport {

  override protected implicit def executor: ExecutionContext = asyncExecutor

  override val swaggerTag = "DataSets"

  configureMultipartHandling(
    MultipartConfig(maxFileSize = Some(maxFileUploadSize))
  )

  error {
    case e: SizeConstraintExceededException =>
      RequestEntityTooLarge("Upload is too large")
  }

  private val NotificationsQueueUrl: String =
    insecureContainer.config
      .as[String]("sqs.notifications_queue")

  // private val NotificationsCenterQueueUrl: String =
  //   insecureContainer.config
  //     .as[String]("pennsieve.notifications_center.queue_url")

  /**
    * Parameter decoders for enumeratum enumerations for the `paramT`,
    * `optParamT`, etc methods.
    */
  implicit val publicationStatusParam = Param.enumParam(PublicationStatus)

  implicit val publicationTypeParam = Param.enumParam(PublicationType)

  implicit val orderByColumnParam =
    Param.enumParam(DatasetManager.OrderByColumn)

  implicit val orderByDirectionParam =
    Param.enumParam(DatasetManager.OrderByDirection)

  implicit val roleParam: Param[Role] =
    Param.enumParam(Role)

  implicit val localDateParam: Param[LocalDate] =
    Param[String]
      .emap(s => Either.catchNonFatal(LocalDate.parse(s)).convertToBadRequest)

  implicit val externalIdParam: Param[ExternalId] =
    Param[String].map(
      s =>
        s.parseInt.leftMap(_ => s) match {
          case Left(nodeId) => ExternalId.nodeId(nodeId)
          case Right(intId) => ExternalId.intId(intId)
        }
    )

  implicit class JValueExtended(value: JValue) {
    def hasField(childString: String): Boolean =
      (value \ childString) != JNothing
  }

  /**
    * Send a notification to the legacy (not "center") notification service.
    *
    * TODO: combine this with the `NotificationServiceClient`. It is probably
    * better to use this SQS version instead of the REST client.
    */
  private def sendNotification(
    notification: NotificationMessage
  ): EitherT[Future, CoreError, Done] =
    sqsClient
      .send(NotificationsQueueUrl, notification.asJson.noSpaces)
      .map(_ => Done)

  private def setETagHeader(
    etag: ETag
  )(implicit
    response: HttpServletResponse
  ): EitherT[Future, ActionResult, Unit] =
    EitherT.rightT(response.setHeader(HttpHeaders.ETAG, etag.asHeader))

  // Set a null etag if the entity does not exist
  private def setETagHeader(
    etag: Option[ETag]
  )(implicit
    response: HttpServletResponse
  ): EitherT[Future, ActionResult, Unit] =
    EitherT.rightT(
      response.setHeader(HttpHeaders.ETAG, etag.map(_.asHeader).getOrElse("0"))
    )

  private def ifMatchHeader(
    implicit
    request: HttpServletRequest
  ): Option[String] =
    // convert null => None
    Option(request.getHeader(HttpHeaders.IF_MATCH))

  private def checkIfMatchTimestamp(
    entity: String,
    etag: ETag
  )(implicit
    request: HttpServletRequest
  ): EitherT[Future, ActionResult, Boolean] = {
    checkOrErrorT[CoreError](ifMatchHeader match {
      case None => true
      case Some(updatedMilli) => updatedMilli == etag.asHeader
    })(StaleUpdateError(s"$entity has changed since last retrieved")).coreErrorToActionResult
  }

  // To be used when then entity may not yet exist
  private def checkIfMatchTimestamp(
    entity: String,
    etag: Option[ETag]
  )(implicit
    request: HttpServletRequest
  ): EitherT[Future, ActionResult, Boolean] = {
    etag match {
      case None =>
        checkOrErrorT[CoreError](
          ifMatchHeader == None || ifMatchHeader == Some("0")
        )(StaleUpdateError(s"$entity already exists")).coreErrorToActionResult
      case Some(etag) => checkIfMatchTimestamp(entity, etag)
    }
  }

  get(
    "/:id",
    operation(
      apiOperation[DataSetDTO]("getDataSet")
        summary "gets a data set"
        parameters (
          pathParam[String]("id").description("data set id"),
          queryParam[Boolean]("includePublishedDataset").optional
            .description(
              "If true, information about publication will be returned"
            )
            .defaultValue(false)
      )
    )
  ) {
    new AsyncResult {
      val result: EitherT[Future, ActionResult, DataSetDTO] = for {
        datasetId <- paramT[String]("id")
        secureContainer <- getSecureContainer
        traceId <- getTraceId(request)
        storageServiceClient = secureContainer.storageManager
        dataset <- secureContainer.datasetManager
          .getByNodeId(datasetId)
          .coreErrorToActionResult

        status <- secureContainer.datasetStatusManager
          .get(dataset.statusId)
          .coreErrorToActionResult

        _ <- secureContainer
          .authorizeDataset(
            Set(
              DatasetPermission.ViewFiles,
              DatasetPermission.ViewRecords,
              DatasetPermission.ViewAnnotations,
              DatasetPermission.ViewDiscussionComments
            )
          )(dataset)
          .coreErrorToActionResult

        storageMap <- storageServiceClient
          .getStorage(sdatasets, List(dataset.id))
          .orError

        storage = storageMap.get(dataset.id).flatten

        includePublishedDataset <- paramT[Boolean](
          "includePublishedDataset",
          default = false
        )

        publicationStatus <- dataset.publicationStatusId
          .map(
            secureContainer.datasetPublicationStatusManager
              .getPublicationStatus(_)
              .coreErrorToActionResult
          )
          .getOrElse(EitherT.rightT[Future, ActionResult](None))

        contributors <- secureContainer.datasetManager
          .getContributors(dataset)
          .coreErrorToActionResult

        dto <- datasetDTO(
          dataset,
          status,
          includeChildren = true,
          storage = storage,
          datasetPublicationStatus = publicationStatus,
          contributors = contributors.map(_._1),
          includeBannerUrl = true,
          includePublishedDataset = includePublishedDataset
        )(
          asyncExecutor,
          secureContainer,
          datasetAssetClient,
          DataSetPublishingHelper.getPublishedDatasetsFromDiscover(
            publishClient
          ),
          system,
          jwtConfig
        ).coreErrorToActionResult

        _ <- auditLogger
          .message()
          .append("dataset-id", dataset.id)
          .append("dataset-node-id", dataset.nodeId)
          .log(traceId)
          .toEitherT
          .coreErrorToActionResult

        _ <- setETagHeader(dataset.etag)
      } yield dto

      override val is = result.value.map(OkResult(_))
    }
  }

  get(
    "/:id/packageTypeCounts",
    operation(
      apiOperation[Map[String, Int]]("getPackageTypeCounts")
        summary "gets a data package type counts"
        parameters (
          pathParam[String]("id").description("data set id")
        )
    )
  ) {
    new AsyncResult {

      val result: EitherT[Future, ActionResult, Map[String, Long]] = for {
        datasetId <- paramT[String]("id")
        secureContainer <- getSecureContainer

        dataset <- secureContainer.datasetManager
          .getByNodeId(datasetId)
          .coreErrorToActionResult

        _ <- secureContainer
          .authorizeDataset(Set(DatasetPermission.ViewFiles))(dataset)
          .coreErrorToActionResult

        counts <- secureContainer.packageManager
          .packageTypes(dataset)
          .map(_.map { case (k, v) => (k.toString, v.toLong) })
          .coreErrorToActionResult
      } yield counts
      override val is = result.value.map(OkResult(_))
    }
  }

  get(
    "/",
    operation(
      apiOperation[List[DataSetDTO]]("getDataSets")
        summary "gets all data sets that a user has permission to and that belong to the given organization"
        parameters (
          queryParam[Boolean]("includeBannerUrl").optional
            .description(
              "If true, presigned banner image URLS will be returned with each dataset"
            )
            .defaultValue(false),
          queryParam[Boolean]("includePublishedDataset").optional
            .description(
              "If true, information about publication will be returned"
            )
            .defaultValue(false)
      )
    )
  ) {
    new AsyncResult {
      val result: EitherT[Future, ActionResult, List[DataSetDTO]] =
        for {
          secureContainer <- getSecureContainer
          organization = secureContainer.organization
          traceId <- getTraceId(request)
          storageServiceClient = secureContainer.storageManager

          includeBannerUrl <- paramT[Boolean](
            "includeBannerUrl",
            default = false
          )
          includePublishedDataset <- paramT[Boolean](
            "includePublishedDataset",
            default = false
          )

          datasets <- {
            secureContainer.datasetManager
              .find(Role.Viewer)
              .coreErrorToActionResult()
          }

          _ <- auditLogger
            .message()
            .append("description", "Datasets")
            .append("organization-id", organization.id)
            .append("organization-node-id", organization.nodeId)
            .append("dataset-ids", datasets.map(_.dataset.id): _*)
            .append("dataset-node-ids", datasets.map(_.dataset.nodeId): _*)
            .log(traceId)
            .toEitherT
            .coreErrorToActionResult

          dto <- {
            datasetDTOs(
              datasets,
              includeBannerUrl = includeBannerUrl,
              includePublishedDataset = includePublishedDataset
            )(
              asyncExecutor,
              secureContainer,
              storageServiceClient,
              datasetAssetClient,
              DataSetPublishingHelper.getPublishedDatasetsFromDiscover(
                publishClient
              ),
              system,
              jwtConfig
            ).orError
          }
        } yield dto

      override val is = result.value.map(OkResult(_))
    }
  }

  val AllowableOrderByValues: immutable.IndexedSeq[String] =
    DatasetManager.OrderByColumn.values.map(_.entryName)

  val AllowableOrderByDirectionValues =
    DatasetManager.OrderByDirection.values.map(_.entryName)

  val DatasetsDefaultLimit: Int = 25
  val DatasetsDefaultOffset: Int = 0

  get(
    "/paginated",
    operation(
      apiOperation[PaginatedDatasets]("getPaginatedDataSets")
        summary "get a paginated list of datasets"
        parameters (
          queryParam[Int]("limit").optional
            .description("max number of datasets returned")
            .defaultValue(DatasetsDefaultLimit),
          queryParam[Int]("offset").optional
            .description("offset used for pagination of results")
            .defaultValue(DatasetsDefaultOffset),
          queryParam[String]("query").optional
            .description("parameter for the text search"),
          queryParam[String]("publicationStatus").optional
            .description("Filter by publication status"),
          queryParam[String]("publicationType").optional
            .description("Filter by publication type"),
          queryParam[Int]("collectionId").optional
            .description("Filter by collection"),
          queryParam[String]("orderBy").optional
            .description(
              s"which data field to sort results by - values can be Name, IntId or UpdatedAt"
            )
            .allowableValues(AllowableOrderByValues)
            .defaultValue(DatasetManager.OrderByColumn.Name.entryName),
          queryParam[String]("orderDirection").optional
            .description(
              s"which direction to order the results by - value can be Desc or Asc"
            )
            .allowableValues(AllowableOrderByDirectionValues)
            .defaultValue(DatasetManager.OrderByDirection.Asc.entryName),
          queryParam[Boolean]("onlyMyDatasets").optional
            .description(
              s"if true, will only show dataset for which the user is the owner"
            ),
          queryParam[String]("withRole").optional
            .description(
              s"only show datasets for which the user has the role passed as argument"
            ),
          queryParam[Boolean]("canPublish").optional
            .description(
              "If true, only datasets that can be published will be returned.  If false, only datasets that can NOT be published will be returned."
            ),
          queryParam[Boolean]("includeBannerUrl").optional
            .description(
              "If true, presigned banner image URLS will be returned with each dataset"
            )
            .defaultValue(false),
          queryParam[Boolean]("includePublishedDataset").optional
            .description(
              "If true, information about publication will be returned"
            )
            .defaultValue(false)
      )
    )
  ) {
    new AsyncResult {
      val result: EitherT[Future, ActionResult, PaginatedDatasets] =
        for {
          secureContainer <- getSecureContainer
          storageServiceClient = secureContainer.storageManager

          limit <- paramT[Int]("limit", default = DatasetsDefaultLimit)
          offset <- paramT[Int]("offset", default = DatasetsDefaultOffset)

          orderByDirection <- paramT[DatasetManager.OrderByDirection](
            "orderDirection",
            default = DatasetManager.OrderByDirection.Asc
          )

          orderBy <- paramT[DatasetManager.OrderByColumn](
            "orderBy",
            default = DatasetManager.OrderByColumn.Name
          )

          textSearch <- optParamT[String]("query")

          status <- optParamT[String]("status")
            .flatMap {
              _.traverse { statusName =>
                secureContainer.db
                  .run(
                    secureContainer.datasetStatusManager.getByName(statusName)
                  )
                  .toEitherT
                  .coreErrorToActionResult
              }
            }

          organization = secureContainer.organization

          ownerOnly <- optParamT[Boolean]("onlyMyDatasets").map {
            case Some(true) => Some(Role.Owner)
            case _ => None
          }

          withRole <- optParamT[Role]("withRole")

          _ <- checkOrErrorT[CoreError](ownerOnly.isEmpty || withRole.isEmpty)(
            PredicateError(
              "can't use withRole and onlyMyDatasets option together"
            )
          ).coreErrorToActionResult

          publicationTypes <- listParamT[PublicationType]("publicationType")
            .map {
              case Nil => None
              case types => Some(types.toSet)
            }

          publicationStatuses <- listParamT[PublicationStatus](
            "publicationStatus"
          ).map {
            case Nil => None
            case statuses => Some(statuses.toSet)
          }

          collectionId <- optParamT[Int]("collectionId")

          includeBannerUrl <- paramT[Boolean](
            "includeBannerUrl",
            default = false
          )

          includePublishedDataset <- paramT[Boolean](
            "includePublishedDataset",
            default = false
          )

          canPublish <- optParamT[Boolean]("canPublish")

          datasetsAndCount <- secureContainer.datasetManager
            .getDatasetPaginated(
              withRole = ownerOnly.getOrElse(withRole.getOrElse(Role.Viewer)),
              limit = limit.some,
              offset = offset.some,
              orderBy = (orderBy, orderByDirection),
              status = status,
              textSearch = textSearch,
              publicationStatuses = publicationStatuses,
              publicationTypes = publicationTypes,
              canPublish = canPublish,
              restrictToRole = withRole.isDefined || ownerOnly.isDefined,
              collectionId = collectionId
            )
            .coreErrorToActionResult

          traceId <- getTraceId(request)

          (datasetsAndStatus, datasetCount) = datasetsAndCount

          _ <- auditLogger
            .message()
            .append("description", "Dataset search results (paginated)")
            .append("organization-id", organization.id)
            .append("organization-node-id", organization.nodeId)
            .append("dataset-ids", datasetsAndStatus.map(_.dataset.id): _*)
            .append(
              "dataset-node-ids",
              datasetsAndStatus.map(_.dataset.nodeId): _*
            )
            .log(traceId)
            .toEitherT
            .coreErrorToActionResult

          dtos <- datasetDTOs(
            datasetsAndStatus,
            includeBannerUrl = includeBannerUrl,
            includePublishedDataset = includePublishedDataset
          )(
            asyncExecutor,
            secureContainer,
            storageServiceClient,
            datasetAssetClient,
            DataSetPublishingHelper.getPublishedDatasetsFromDiscover(
              publishClient
            ),
            system,
            jwtConfig
          ).orError

        } yield PaginatedDatasets(limit, offset, datasetCount, dtos)

      override val is = result.value.map(OkResult(_))
    }
  }

  post(
    "/",
    operation(
      apiOperation[DataSetDTO]("createDataSet")
        summary "creates a new data set that belongs to the current organization a user is logged into"
        parameters (
          bodyParam[CreateDataSetRequest]("body")
            .description("name and properties of new data set")
          )
    )
  ) {
    new AsyncResult {
      val result: EitherT[Future, ActionResult, DataSetDTO] = for {
        secureContainer <- getSecureContainer
        traceId <- getTraceId(request)

        user = secureContainer.user

        body <- extractOrErrorT[CreateDataSetRequest](parsedBody)

        status <- body.status match {
          case Some(name) =>
            secureContainer.db
              .run(secureContainer.datasetStatusManager.getByName(name))
              .toEitherT
              .coreErrorToActionResult
          case None => // Use the default status
            secureContainer.db
              .run(secureContainer.datasetStatusManager.getDefaultStatus)
              .toEitherT
              .coreErrorToActionResult
        }

        dataUseAgreement <- secureContainer.dataUseAgreementManager.getDefault.coreErrorToActionResult

        newDataset <- secureContainer.datasetManager
          .create(
            body.name,
            body.description,
            DatasetState.READY,
            statusId = Some(status.id),
            automaticallyProcessPackages = body.automaticallyProcessPackages,
            license = body.license,
            tags = body.tags,
            dataUseAgreement = dataUseAgreement
          )
          .coreErrorToActionResult

        _ <- secureContainer.changelogManager
          .logEvent(newDataset, ChangelogEventDetail.CreateDataset())
          .coreErrorToActionResult

        _ <- auditLogger
          .message()
          .append("dataset-id", newDataset.id)
          .append("dataset-node-id", newDataset.nodeId)
          .log(traceId)
          .toEitherT
          .coreErrorToActionResult

        dto <- datasetDTO(
          newDataset,
          status,
          None,
          contributors = Seq.empty,
          includeChildren = false
        )(
          asyncExecutor,
          secureContainer,
          datasetAssetClient,
          DataSetPublishingHelper.getPublishedDatasetsFromDiscover(
            publishClient
          ),
          system,
          jwtConfig
        ).orError
      } yield dto

      override val is = result.value.map(CreatedResult)
    }
  }

  val updateDataSetOperation: OperationBuilder = (apiOperation[DataSetDTO](
    "updateDataSet"
  )
    summary "updates a data set"
    parameters (
      pathParam[String]("id").description("data set id"),
      bodyParam[UpdateDataSetRequest]("body")
        .description("new dataset properties")
  ))

  put("/:id", operation(updateDataSetOperation)) {

    new AsyncResult {
      val result: EitherT[Future, ActionResult, DataSetDTO] = for {
        traceId <- getTraceId(request)
        datasetId <- paramT[String]("id")
        req <- extractOrErrorT[UpdateDataSetRequest](parsedBody)
        secureContainer <- getSecureContainer
        storageServiceClient = secureContainer.storageManager

        dataset <- secureContainer.datasetManager
          .getByNodeId(datasetId)
          .orNotFound

        _ <- secureContainer
          .authorizeDataset(
            Set(
              DatasetPermission.EditDatasetName,
              DatasetPermission.EditDatasetDescription,
              DatasetPermission.EditDatasetAutomaticallyProcessingPackages,
              DatasetPermission.EditContributors
            )
          )(dataset)
          .coreErrorToActionResult

        _ <- secureContainer.datasetManager
          .assertNotLocked(dataset)
          .coreErrorToActionResult

        _ <- checkIfMatchTimestamp("dataset", dataset.etag)

        oldStatus <- secureContainer.datasetStatusManager
          .get(dataset.statusId)
          .coreErrorToActionResult

        newStatus <- req.status match {
          case Some(name) => {
            secureContainer.db
              .run(secureContainer.datasetStatusManager.getByName(name))
              .toEitherT
              .coreErrorToActionResult
          }
          case None => // Keep existing status
            EitherT.rightT[Future, ActionResult](oldStatus)
        }

        // Sending dataUseAgreementId = null removes the data use agreement,
        // but excluding dataUseAgreementId from the request does nothing
        dataUseAgreementId <- req.dataUseAgreementId match {
          case Some(agreementId) =>
            secureContainer.dataUseAgreementManager
              .get(agreementId)
              .map(_.id.some)
              .coreErrorToActionResult
          case None if parsedBody.hasField("dataUseAgreementId") =>
            EitherT.rightT[Future, ActionResult](None)
          case _ =>
            EitherT.rightT[Future, ActionResult](dataset.dataUseAgreementId)
        }

        // Note: updating these columns runs the `dataset_update_etag` and
        // `dataset_update_updated_at` triggers in Postgres. If any new columns
        // are added to this endpoint those triggers must also be updated.
        updatedDataset <- secureContainer.datasetManager
          .update(
            dataset.copy(
              name = req.name.getOrElse(dataset.name),
              description = req.description.orElse(dataset.description),
              statusId = newStatus.id,
              automaticallyProcessPackages = req.automaticallyProcessPackages
                .getOrElse(dataset.automaticallyProcessPackages),
              license = req.license.orElse(dataset.license),
              tags = req.tags.getOrElse(dataset.tags),
              dataUseAgreementId = dataUseAgreementId
            )
          )
          .orForbidden

        _ <- secureContainer.changelogManager
          .logEvents(
            updatedDataset,
            diffDatasetChanges(dataset, updatedDataset, oldStatus, newStatus)
          )
          .coreErrorToActionResult

        organization = secureContainer.organization

        // user = secureContainer.user

        // _ <- {
        //   req.status match {
        //     // Validate that the update status was successful
        //     case Some(status) if status == newStatus.name =>
        //       val userName = s"${user.firstName} ${user.lastName}"

        //       val organizationProducerId = s"organization:${organization.id}"

        //       val message: EventMessage =
        //         DatasetStatusUpdateMessage(
        //           userName,
        //           dataset.name,
        //           newStatus.name,
        //           ProducerId(
        //             DigestUtils.md2Hex(
        //               organizationProducerId + s":dataset:${dataset.id}"
        //             )
        //           ),
        //           List(
        //             RelatedProducer(
        //               ProducerId(DigestUtils.md2Hex(s"user:${user.id}")),
        //               ProducerType.User,
        //               user.email
        //             ),
        //             RelatedProducer(
        //               ProducerId(DigestUtils.md2Hex(organizationProducerId)),
        //               ProducerType.Organization,
        //               organization.name
        //             )
        //           )
        //         )

        //       sqsClient.send(
        //         NotificationsCenterQueueUrl,
        //         message.asJson.noSpaces
        //       )

        //     case None => EitherT.rightT[Future, CoreError](())
        //   }
        // }.coreErrorToActionResult

        publicationStatus <- dataset.publicationStatusId
          .map(
            secureContainer.datasetPublicationStatusManager
              .getPublicationStatus(_)
              .coreErrorToActionResult
          )
          .getOrElse(EitherT.rightT[Future, ActionResult](None))

        contributors <- secureContainer.datasetManager
          .getContributors(dataset)
          .coreErrorToActionResult

        storageMap <- storageServiceClient
          .getStorage(sdatasets, List(updatedDataset.id))
          .orError
        storage = storageMap.get(dataset.id).flatten

        _ <- auditLogger
          .message()
          .append("dataset-id", updatedDataset.id)
          .append("dataset-node-id", updatedDataset.nodeId)
          .log(traceId)
          .toEitherT
          .coreErrorToActionResult

        dto <- datasetDTO(
          updatedDataset,
          newStatus,
          contributors = contributors.map(_._1),
          includeChildren = false,
          datasetPublicationStatus = publicationStatus,
          storage = storage
        )(
          asyncExecutor,
          secureContainer,
          datasetAssetClient,
          DataSetPublishingHelper.getPublishedDatasetsFromDiscover(
            publishClient
          ),
          system,
          jwtConfig
        ).orError

        _ <- setETagHeader(updatedDataset.etag)

      } yield dto

      override val is = result.value.map(OkResult)
    }
  }

  /**
    * Generate changelog events
    */
  def diffDatasetChanges(
    oldDataset: Dataset,
    newDataset: Dataset,
    oldStatus: DatasetStatus,
    newStatus: DatasetStatus
  ): List[(ChangelogEventDetail, Option[ZonedDateTime])] = {

    val events = mutable.ArrayBuffer[ChangelogEventDetail]()

    if (oldDataset.name != newDataset.name) {
      events += ChangelogEventDetail
        .UpdateName(oldName = oldDataset.name, newName = newDataset.name)
    }

    if (oldDataset.description != newDataset.description) {
      events += ChangelogEventDetail
        .UpdateDescription(
          oldDescription = oldDataset.description,
          newDescription = newDataset.description
        )
    }

    if (oldDataset.license != newDataset.license) {
      events += ChangelogEventDetail
        .UpdateLicense(
          oldLicense = oldDataset.license,
          newLicense = newDataset.license
        )
    }

    for (tag <- newDataset.tags.toSet -- oldDataset.tags.toSet) {
      events += ChangelogEventDetail.AddTag(tag)
    }

    for (tag <- oldDataset.tags.toSet -- newDataset.tags.toSet) {
      events += ChangelogEventDetail.RemoveTag(tag)
    }

    if (oldStatus.id != newStatus.id) {
      events += ChangelogEventDetail.UpdateStatus(
        oldStatus = oldStatus,
        newStatus = newStatus
      )
    }

    val now = ZonedDateTime.now()
    events.toList.map(e => (e, Some(now)))
  }

  val deleteDataSetOperation: OperationBuilder = (apiOperation[Done](
    "deleteDataSet"
  )
    summary "Delete a data set"
    parameters
      pathParam[String]("id").description("data set id"))

  delete("/:id", operation(deleteDataSetOperation)) {

    new AsyncResult {
      val deleteResult: EitherT[Future, ActionResult, Done] = for {
        traceId <- getTraceId(request)
        datasetId <- paramT[String]("id")
        secureContainer <- getSecureContainer

        dataset <- secureContainer.datasetManager
          .getByNodeId(datasetId)
          .orNotFound

        _ <- secureContainer
          .authorizeDataset(Set(DatasetPermission.DeleteDataset))(dataset)
          .coreErrorToActionResult

        // if the dataset is locked,
        // it is in the middle of the publishing process and cannot be deleted until that is done
        _ <- secureContainer.datasetManager
          .assertNotLocked(dataset)
          .coreErrorToActionResult

        datasetPublicationLog <- secureContainer.datasetPublicationStatusManager
          .getLogByDataset(dataset.id)
          .coreErrorToActionResult

        _ <- checkOrErrorT[CoreError](
          datasetPublicationLog.isEmpty ||
            datasetPublicationLog
              .find(_.publicationStatus == PublicationStatus.Completed)
              .forall(ps => ps.publicationType == PublicationType.Removal)
        )(
          PredicateError(
            "datasets must be unpublished from discover before they can be deleted"
          )
        ).coreErrorToActionResult

        organization = secureContainer.organization

        _ <- DataSetPublishingHelper
          .sendUnpublishRequest(
            organization,
            dataset,
            secureContainer.user,
            publishClient,
            sendNotification
          )(ec, system, jwtConfig)
          .coreErrorToActionResult

        deleteMessage <- secureContainer.datasetManager
          .delete(traceId, dataset)
          .orForbidden

        _ <- sqsClient
          .send(insecureContainer.sqs_queue, deleteMessage.asJson.noSpaces)
          .coreErrorToActionResult

      } yield Done

      override val is = deleteResult.value.map(OkResult)
    }
  }

  val reserveDoiOperation: OperationBuilder = (apiOperation[DoiDTO](
    "reserveDoi"
  )
    summary "reserves a new DOI for the data set"
    parameters (pathParam[String]("id").description("data set id"),
    bodyParam[CreateDraftDoiRequest]("body")
      .description("metadata about dataset for DOI")))

  post("/:id/doi", operation(reserveDoiOperation)) {

    new AsyncResult {
      val result: EitherT[Future, ActionResult, DoiDTO] = for {
        datasetId <- paramT[String]("id")
        body <- extractOrErrorT[CreateDraftDoiRequest](parsedBody)
        secureContainer <- getSecureContainer
        organization = secureContainer.organization

        dataset <- secureContainer.datasetManager
          .getByNodeId(datasetId)
          .orNotFound

        _ <- secureContainer
          .authorizeDataset(Set(DatasetPermission.ReserveDoi))(dataset)
          .coreErrorToActionResult

        _ <- secureContainer.datasetManager
          .assertNotLocked(dataset)
          .coreErrorToActionResult

        currentOwner <- secureContainer.datasetManager
          .getOwner(dataset)
          .coreErrorToActionResult()

        contributorsAndUsers <- secureContainer.datasetManager
          .getContributors(dataset)
          .coreErrorToActionResult

        contributors = contributorsAndUsers.map {
          case (contributor, user) =>
            ContributorDTO(contributor, user)
        }

        contributorsName = contributors
          .map(
            x =>
              CreatorDTO(
                firstName = x.firstName,
                lastName = x.lastName,
                middleInitial = x.middleInitial,
                orcid = x.orcid
              )
          )
          .toIndexedSeq

        bodyWithDefaults = body.copy(
          title = Some(dataset.name),
          creators = Some(contributorsName)
        )

        token = JwtAuthenticator.generateServiceToken(
          1.minute,
          organization.id,
          Some(dataset.id)
        )

        tokenHeader = Authorization(OAuth2BearerToken(token.value))

        doiServiceResponse <- doiClient
          .createDraftDoi(
            organization.id,
            dataset.id,
            bodyWithDefaults,
            List(tokenHeader)
          )
          .leftMap {
            case Left(e) => InternalServerError(e.getMessage)
            case Right(resp) => InternalServerError(resp.toString)
          }

        doi <- handleCreateDoiResponse(
          secureContainer.user.nodeId,
          dataset.id,
          doiServiceResponse
        ).toEitherT[Future].coreErrorToActionResult

        _ <- secureContainer.datasetManager
          .touchUpdatedAtTimestamp(dataset)
          .coreErrorToActionResult

      } yield doi

      override val is = result.value.map(CreatedResult(_))
    }
  }
  val getDoiOperation: OperationBuilder = (apiOperation[DoiDTO]("getDoi")
    summary "retrieves DOI information for the data set"
    parameters (
      pathParam[String]("id").description("data set id")
    ))

  get("/:id/doi", operation(getDoiOperation)) {

    new AsyncResult {
      val result: EitherT[Future, ActionResult, DoiDTO] = for {
        datasetId <- paramT[String]("id")
        secureContainer <- getSecureContainer
        organization = secureContainer.organization

        dataset <- secureContainer.datasetManager
          .getByNodeId(datasetId)
          .orNotFound

        // DOI can be viewed if the dataset can be viewed
        _ <- secureContainer
          .authorizeDataset(
            Set(
              DatasetPermission.ViewFiles,
              DatasetPermission.ViewRecords,
              DatasetPermission.ViewAnnotations,
              DatasetPermission.ViewDiscussionComments
            )
          )(dataset)
          .coreErrorToActionResult

        token = JwtAuthenticator.generateServiceToken(
          1.minute,
          organization.id,
          Some(dataset.id)
        )

        tokenHeader = Authorization(OAuth2BearerToken(token.value))

        doiServiceResponse <- doiClient
          .getLatestDoi(organization.id, dataset.id, List(tokenHeader))
          .leftMap {
            case Left(e) => InternalServerError(e.getMessage)
            case Right(resp) => InternalServerError(resp.toString)
          }

        doi <- handleGetDoiResponse(
          secureContainer.user.nodeId,
          dataset.id,
          doiServiceResponse
        ).toEitherT[Future].coreErrorToActionResult

      } yield doi

      override val is = result.value.map(OkResult(_))

    }
  }

  // OLD PERMISSION SYSTEM

  val getCollaborators: OperationBuilder = (apiOperation[CollaboratorsDTO](
    "getCollaborators"
  )
    summary "get the collaborators of the data set"
    parameters
      pathParam[String]("id").description("data set id"))

  get("/:id/collaborators", operation(getCollaborators)) {
    new AsyncResult {
      val result = for {
        secureContainer <- getSecureContainer
        datasetId <- paramT[String]("id")
        dataset <- secureContainer.datasetManager
          .getByNodeId(datasetId)
          .orBadRequest

        _ <- secureContainer
          .authorizeDataset(Set(DatasetPermission.ViewPeopleAndRoles))(dataset)
          .coreErrorToActionResult

        collaborators <- secureContainer.datasetManager
          .getCollaborators(dataset)
          .orBadRequest
        dto <- Builders
          .collaboratorsDTO(collaborators)(secureContainer)
          .orError
      } yield dto

      override val is = result.value.map(OkResult)
    }
  }

  val shareDataSetOperation
    : OperationBuilder = (apiOperation[CollaboratorChanges]("shareDataSet")
    summary "share this data set with another user"
    parameters (
      pathParam[String]("id").description("data set id"),
      bodyParam[Set[String]]("body")
        .description("List of user ids to share this data set with"),
  ))

  put("/:id/collaborators", operation(shareDataSetOperation)) {
    new AsyncResult {
      val shareResponse = for {
        datasetId <- paramT[String]("id")
        reqIds <- extractOrErrorT[Set[String]](parsedBody)
        secureContainer <- getSecureContainer
        dataset <- secureContainer.datasetManager
          .getByNodeId(datasetId)
          .coreErrorToActionResult

        _ <- secureContainer
          .authorizeDataset(
            Set(DatasetPermission.AddPeople, DatasetPermission.ChangeRoles)
          )(dataset)
          .coreErrorToActionResult

        results <- secureContainer.datasetManager
          .addCollaborators(dataset, reqIds)
          .coreErrorToActionResult

        // TODO logEvent
      } yield results

      override val is = shareResponse.value.map(OkResult)
    }
  }

  val unShareDataSetOperation
    : OperationBuilder = (apiOperation[CollaboratorChanges]("unShareDataSet")
    summary "unshare this data set with other users"
    parameters (
      pathParam[String]("id").description("data set id"),
      bodyParam[Set[String]]("body")
        .description("List of user ids to unshare this data set with"),
  ))

  delete("/:id/collaborators", operation(unShareDataSetOperation)) {
    new AsyncResult {
      val unshareResponse = for {
        secureContainer <- getSecureContainer
        datasetId <- paramT[String]("id")
        dataset <- secureContainer.datasetManager
          .getByNodeId(datasetId)
          .orNotFound

        _ <- secureContainer
          .authorizeDataset(
            Set(DatasetPermission.AddPeople, DatasetPermission.ChangeRoles)
          )(dataset)
          .coreErrorToActionResult

        _ <- secureContainer.datasetManager
          .assertNotLocked(dataset)
          .coreErrorToActionResult

        unShareIds <- extractOrErrorT[Set[String]](parsedBody)
        results <- secureContainer.datasetManager
          .removeCollaborators(dataset, unShareIds)
          .orForbidden

        // TODO: logEvent
      } yield results

      override val is = unshareResponse.value.map(OkResult(_))
    }
  }

  val getDatasetPermission
    : OperationBuilder = (apiOperation[DatasetPermissionResponse](
    "getDatasetPermission"
  )
    summary "get the user's effective permission to the dataset"
    parameters
      pathParam[String]("id").description("data set id"))

  get("/:id/permission", operation(getDatasetPermission)) {
    new AsyncResult {
      val results: EitherT[Future, ActionResult, DatasetPermissionResponse] =
        for {
          secureContainer <- getSecureContainer
          user = secureContainer.user
          datasetNodeId <- paramT[String]("id")

          dataset <- secureContainer.datasetManager
            .getByNodeId(datasetNodeId)
            .coreErrorToActionResult

          _ <- secureContainer
            .authorizeDataset(Set(DatasetPermission.ViewPeopleAndRoles))(
              dataset
            )
            .coreErrorToActionResult
          role <- secureContainer.datasetManager
            .maxRole(dataset, user)
            .coreErrorToActionResult
        } yield {
          DatasetPermissionResponse(user.id, dataset.id, role.toPermission)
        }

      override val is = results.value.map(OkResult)
    }
  }

  //CONTRIBUTORS

  val getContributors: OperationBuilder = (apiOperation[Seq[ContributorDTO]](
    "getContributors"
  )
    summary "get the contributors to the data set"
    parameters
      pathParam[String]("id").description("data set id"))

  get("/:id/contributors", operation(getContributors)) {
    new AsyncResult {
      val result: EitherT[Future, ActionResult, Seq[ContributorDTO]] =
        for {
          secureContainer <- getSecureContainer
          datasetId <- paramT[String]("id")
          dataset <- secureContainer.datasetManager
            .getByNodeId(datasetId)
            .orNotFound

          contributorsAndUsers <- secureContainer.datasetManager
            .getContributors(dataset)
            .coreErrorToActionResult
        } yield contributorsAndUsers.map(ContributorDTO(_))

      override val is = result.value.map(OkResult(_))
    }
  }

  val addContributor: OperationBuilder = (apiOperation("addContributor")
    summary "add a contributor to this dataset"
    parameters (
      pathParam[String]("id").description("data set id"),
      bodyParam[AddContributorRequest]("body")
        .description("contributor id to add to the dataset")
  ))

  put("/:id/contributors", operation(addContributor)) {

    new AsyncResult {
      val addResponse: EitherT[Future, ActionResult, ContributorDTO] = for {
        datasetId <- paramT[String]("id")
        contributorId <- extractOrErrorT[AddContributorRequest](parsedBody)

        secureContainer <- getSecureContainer
        dataset <- secureContainer.datasetManager
          .getByNodeId(datasetId)
          .orNotFound
        _ <- secureContainer.datasetManager
          .assertNotLocked(dataset)
          .coreErrorToActionResult

        results <- secureContainer.datasetManager
          .addContributor(dataset, contributorId.contributorId)
          .coreErrorToActionResult

        dto <- secureContainer.contributorsManager
          .getContributor(contributorId.contributorId)
          .coreErrorToActionResult
          .map(ContributorDTO(_))

        _ <- secureContainer.changelogManager
          .logEvent(dataset, ChangelogEventDetail.AddContributor(dto))
          .coreErrorToActionResult

        _ <- secureContainer.datasetManager
          .touchUpdatedAtTimestamp(dataset)
          .coreErrorToActionResult

      } yield dto

      override val is = addResponse.value.map(OkResult)
    }
  }

  val switchContributorsOrder: OperationBuilder = (apiOperation(
    "switchContributorsOrder"
  )
    summary "switch the position of the two contributors"
    parameters (
      pathParam[String]("datasetId").description("data set id"),
      bodyParam[SwitchContributorsOrderRequest]("body")
        .description("ids of the contributor whose order need to be switched")
  ))

  post("/:datasetId/contributors/switch", operation(switchContributorsOrder)) {

    new AsyncResult {
      val switchResponse: EitherT[Future, ActionResult, Unit] = for {
        datasetId <- paramT[String]("datasetId")
        body <- extractOrErrorT[SwitchContributorsOrderRequest](parsedBody)

        secureContainer <- getSecureContainer

        dataset <- secureContainer.datasetManager
          .getByNodeId(datasetId)
          .orNotFound

        _ <- secureContainer
          .authorizeDataset(Set(DatasetPermission.EditContributors))(dataset)
          .coreErrorToActionResult

        _ <- secureContainer.datasetManager
          .assertNotLocked(dataset)
          .coreErrorToActionResult

        contributor <- secureContainer.datasetManager
          .getContributor(dataset, body.contributorId)
          .coreErrorToActionResult

        otherContributor <- secureContainer.datasetManager
          .getContributor(dataset, body.otherContributorId)
          .coreErrorToActionResult

        _ <- secureContainer.datasetManager
          .switchContributorOrder(dataset, contributor, otherContributor)
          .coreErrorToActionResult

        _ <- secureContainer.datasetManager
          .touchUpdatedAtTimestamp(dataset)
          .coreErrorToActionResult

      } yield ()
      override val is = switchResponse.value.map(OkResult)
    }
  }

  val removeContributor: OperationBuilder = (apiOperation("removeContributor")
    summary "remove contributor from this dataset"
    parameters (
      pathParam[String]("datasetId").description("data set node id"),
      pathParam[Int]("contributorId")
        .description("contributor id to remove from the dataset"),
  ))

  delete(
    "/:datasetId/contributors/:contributorId",
    operation(removeContributor)
  ) {
    new AsyncResult {
      val removeResponse: EitherT[Future, ActionResult, Unit] = for {
        datasetId <- paramT[String]("datasetId")
        contributorId <- paramT[Int]("contributorId")

        secureContainer <- getSecureContainer
        dataset <- secureContainer.datasetManager
          .getByNodeId(datasetId)
          .orNotFound

        _ <- secureContainer
          .authorizeDataset(Set(DatasetPermission.EditContributors))(dataset)
          .coreErrorToActionResult

        _ <- secureContainer.datasetManager
          .assertNotLocked(dataset)
          .coreErrorToActionResult

        toDelete <- secureContainer.contributorsManager
          .getContributor(contributorId)
          .coreErrorToActionResult
          .map(ContributorDTO(_))

        _ <- secureContainer.datasetManager
          .removeContributor(dataset, contributorId)
          .coreErrorToActionResult

        _ <- secureContainer.changelogManager
          .logEvent(dataset, ChangelogEventDetail.RemoveContributor(toDelete))
          .coreErrorToActionResult

        _ <- secureContainer.datasetManager
          .touchUpdatedAtTimestamp(dataset)
          .coreErrorToActionResult
      } yield ()

      override val is = removeResponse.value.map(OkResult)
    }
  }

  // COLLECTIONS

  val getCollections: OperationBuilder = (apiOperation[Seq[CollectionDTO]](
    "getCollections"
  )
    summary "get the collections to the data set"
    parameters
      pathParam[String]("id").description("data set id"))

  get("/:id/collections", operation(getCollections)) {
    new AsyncResult {
      val result: EitherT[Future, ActionResult, Seq[CollectionDTO]] =
        for {
          secureContainer <- getSecureContainer
          datasetId <- paramT[String]("id")
          dataset <- secureContainer.datasetManager
            .getByNodeId(datasetId)
            .orNotFound

          collections <- secureContainer.datasetManager
            .getCollections(dataset)
            .coreErrorToActionResult
        } yield collections.map(CollectionDTO(_))

      override val is = result.value.map(OkResult(_))
    }
  }

  val addCollection: OperationBuilder = (apiOperation("addCollection")
    summary "add this dataset to a collection"
    parameters (
      pathParam[String]("id").description("data set id"),
      bodyParam[AddCollectionRequest]("body")
        .description("collection id which the dataset is to be adeed to")
  ))

  put("/:id/collections", operation(addCollection)) {

    new AsyncResult {
      val result: EitherT[Future, ActionResult, Seq[CollectionDTO]] = for {
        datasetId <- paramT[String]("id")
        addCollectionRequest <- extractOrErrorT[AddCollectionRequest](
          parsedBody
        )

        secureContainer <- getSecureContainer

        dataset <- secureContainer.datasetManager
          .getByNodeId(datasetId)
          .orNotFound

        _ <- secureContainer.datasetManager
          .assertNotLocked(dataset)
          .coreErrorToActionResult

        _ <- secureContainer
          .authorizeDataset(Set(DatasetPermission.ManageDatasetCollections))(
            dataset
          )
          .coreErrorToActionResult

        collection <- secureContainer.datasetManager
          .addCollection(dataset, addCollectionRequest.collectionId)
          .coreErrorToActionResult

        _ <- secureContainer.changelogManager
          .logEvent(dataset, ChangelogEventDetail.AddCollection(collection))
          .coreErrorToActionResult

        collections <- secureContainer.datasetManager
          .getCollections(dataset)
          .coreErrorToActionResult

        _ <- secureContainer.datasetManager
          .touchUpdatedAtTimestamp(dataset)
          .coreErrorToActionResult

      } yield collections.map(CollectionDTO(_))

      override val is = result.value.map(OkResult(_))
    }
  }

  val removeCollection: OperationBuilder = (apiOperation("removeCollection")
    summary "remove this dataset from the Collection"
    parameters (
      pathParam[String]("datasetId").description("data set node id"),
      pathParam[Int]("collectionId")
        .description("collection id from which the dataset is to be removed"),
  ))

  delete("/:datasetId/collections/:collectionId", operation(removeCollection)) {
    new AsyncResult {
      val removeResponse: EitherT[Future, ActionResult, Unit] = for {
        datasetId <- paramT[String]("datasetId")
        collectionId <- paramT[Int]("collectionId")

        secureContainer <- getSecureContainer
        dataset <- secureContainer.datasetManager
          .getByNodeId(datasetId)
          .orNotFound

        _ <- secureContainer
          .authorizeDataset(Set(DatasetPermission.ManageDatasetCollections))(
            dataset
          )
          .coreErrorToActionResult

        _ <- secureContainer.datasetManager
          .assertNotLocked(dataset)
          .coreErrorToActionResult

        collection <- secureContainer.datasetManager
          .removeCollection(dataset, collectionId)
          .coreErrorToActionResult

        _ <- secureContainer.changelogManager
          .logEvent(dataset, ChangelogEventDetail.RemoveCollection(collection))
          .coreErrorToActionResult

        _ <- secureContainer.datasetManager
          .touchUpdatedAtTimestamp(dataset)
          .coreErrorToActionResult
      } yield ()

      override val is = removeResponse.value.map(OkResult)
    }
  }
  // NEW ROLE-BASED PERMISSIONS

  val getUserCollaborators
    : OperationBuilder = (apiOperation[List[UserCollaboratorRoleDTO]](
    "getUserCollaborators"
  )
    summary "get the individual users collaborating on the data set"
    parameters
      pathParam[String]("id").description("data set id"))

  get("/:id/collaborators/users", operation(getUserCollaborators)) {
    new AsyncResult {
      val result: EitherT[Future, ActionResult, List[UserCollaboratorRoleDTO]] =
        for {
          secureContainer <- getSecureContainer
          datasetId <- paramT[String]("id")
          dataset <- secureContainer.datasetManager
            .getByNodeId(datasetId)
            .orNotFound

          _ <- secureContainer
            .authorizeDataset(Set(DatasetPermission.ViewPeopleAndRoles))(
              dataset
            )
            .coreErrorToActionResult
          usersAndRoles <- secureContainer.datasetManager
            .getUserCollaborators(dataset)
            .coreErrorToActionResult
        } yield
          usersAndRoles.map {
            case (user, role) =>
              UserCollaboratorRoleDTO(
                user.nodeId,
                user.firstName,
                user.lastName,
                user.email,
                role
              )
          }
      override val is = result.value.map(OkResult(_))
    }
  }

  val addUserCollaborator: OperationBuilder = (apiOperation(
    "addUserCollaborator"
  )
    summary "add a user as a collaborator on this dataset"
    parameters (
      pathParam[String]("id").description("data set id"),
      bodyParam[CollaboratorRoleDTO]("body")
        .description("User to share this dataset with")
  ))

  put("/:id/collaborators/users", operation(addUserCollaborator)) {
    new AsyncResult {
      val addResponse: EitherT[Future, ActionResult, Unit] = for {
        datasetId <- paramT[String]("id")
        userDto <- extractOrErrorT[CollaboratorRoleDTO](parsedBody)

        secureContainer <- getSecureContainer
        dataset <- secureContainer.datasetManager
          .getByNodeId(datasetId)
          .orNotFound

        _ <- secureContainer
          .authorizeDataset(
            Set(DatasetPermission.AddPeople, DatasetPermission.ChangeRoles)
          )(dataset)
          .coreErrorToActionResult

        user <- secureContainer.userManager
          .getByNodeId(userDto.id)
          .orNotFound

        oldRole <- secureContainer.datasetManager
          .addUserCollaborator(dataset, user, userDto.role)
          .coreErrorToActionResult

        _ <- secureContainer.changelogManager
          .logEvent(
            dataset,
            ChangelogEventDetail.UpdatePermission(
              oldRole = oldRole.oldRole,
              newRole = userDto.role.some,
              userId = user.id.some,
              teamId = None,
              organizationId = None
            )
          )
          .coreErrorToActionResult

      } yield ()

      override val is = addResponse.value.map(OkResult)
    }
  }

  val deleteUserCollaborator: OperationBuilder = (apiOperation(
    "deleteUserCollaborator"
  )
    summary "remove a user who is a collaborator on the dataset"
    parameters (
      pathParam[String]("id").description("data set id"),
      bodyParam[CollaboratorRoleDTO]("body")
        .description("User to unshare this dataset with")
  ))

  delete("/:id/collaborators/users", operation(deleteUserCollaborator)) {
    new AsyncResult {
      val result: EitherT[Future, ActionResult, Unit] =
        for {
          secureContainer <- getSecureContainer
          datasetId <- paramT[String]("id")
          userDto <- extractOrErrorT[RemoveCollaboratorRequest](parsedBody)
          dataset <- secureContainer.datasetManager
            .getByNodeId(datasetId)
            .orNotFound

          _ <- secureContainer
            .authorizeDataset(
              Set(DatasetPermission.AddPeople, DatasetPermission.ChangeRoles)
            )(dataset)
            .coreErrorToActionResult

          user <- secureContainer.userManager
            .getByNodeId(userDto.id)
            .orNotFound
          oldRole <- secureContainer.datasetManager
            .deleteUserCollaborator(dataset, user)
            .orForbidden

          _ <- secureContainer.changelogManager
            .logEvent(
              dataset,
              ChangelogEventDetail.UpdatePermission(
                oldRole = oldRole.oldRole,
                newRole = None,
                userId = user.id.some,
                teamId = None,
                organizationId = None
              )
            )
            .coreErrorToActionResult

        } yield ()

      override val is = result.value.map(OkResult(_))
    }
  }

  val getTeamCollaborators
    : OperationBuilder = (apiOperation[List[TeamCollaboratorRoleDTO]](
    "getTeamCollaborators"
  )
    summary "get all teams collaborating on the data set"
    parameters
      pathParam[String]("id").description("data set id"))

  get("/:id/collaborators/teams", operation(getTeamCollaborators)) {
    new AsyncResult {
      val result: EitherT[Future, ActionResult, List[TeamCollaboratorRoleDTO]] =
        for {
          secureContainer <- getSecureContainer
          datasetId <- paramT[String]("id")
          dataset <- secureContainer.datasetManager
            .getByNodeId(datasetId)
            .orNotFound

          _ <- secureContainer
            .authorizeDataset(Set(DatasetPermission.ViewPeopleAndRoles))(
              dataset
            )
            .coreErrorToActionResult
          teamsAndRoles <- secureContainer.datasetManager
            .getTeamCollaborators(dataset)
            .coreErrorToActionResult
        } yield
          teamsAndRoles.map {
            case (team, role) =>
              TeamCollaboratorRoleDTO(team.nodeId, team.name, role)
          }
      override val is = result.value.map(OkResult(_))
    }
  }

  val addTeamCollaborator: OperationBuilder = (apiOperation(
    "addTeamCollaborator"
  )
    summary "share this dataset with a team"
    parameters (
      pathParam[String]("id").description("data set id"),
      bodyParam[CollaboratorRoleDTO]("body")
        .description("Team to share this dataset with")
  ))

  put("/:id/collaborators/teams", operation(addTeamCollaborator)) {
    new AsyncResult {
      val addResponse: EitherT[Future, ActionResult, Unit] = for {
        datasetId <- paramT[String]("id")
        teamDto <- extractOrErrorT[CollaboratorRoleDTO](parsedBody)
        secureContainer <- getSecureContainer
        dataset <- secureContainer.datasetManager
          .getByNodeId(datasetId)
          .orNotFound

        _ <- secureContainer
          .authorizeDataset(
            Set(DatasetPermission.AddPeople, DatasetPermission.ChangeRoles)
          )(dataset)
          .coreErrorToActionResult

        team <- secureContainer.organizationManager
          .getTeamWithOrganizationTeamByNodeId(
            secureContainer.organization,
            teamDto.id
          )
          .orNotFound

        _ <- checkOrErrorT(team._2.systemTeamType isEmpty)(
          BadRequest(
            s"team ${teamDto.id} is managed by Pennsieve and cannot be added by users"
          )
        )

        oldRole <- secureContainer.datasetManager
          .addTeamCollaborator(dataset, team._1, teamDto.role)
          .coreErrorToActionResult

        _ <- secureContainer.changelogManager
          .logEvent(
            dataset,
            ChangelogEventDetail.UpdatePermission(
              oldRole = oldRole.oldRole,
              newRole = teamDto.role.some,
              userId = None,
              teamId = team._1.id.some,
              organizationId = None
            )
          )
          .coreErrorToActionResult
      } yield ()

      override val is = addResponse.value.map(OkResult)
    }
  }

  val deleteTeamCollaborator: OperationBuilder = (apiOperation(
    "deleteTeamCollaborator"
  )
    summary "unshare this dataset with a team"
    parameters (
      pathParam[String]("id").description("data set id"),
      bodyParam[CollaboratorRoleDTO]("body")
        .description("Team to unshare this dataset with")
  ))

  delete("/:id/collaborators/teams", operation(deleteTeamCollaborator)) {
    new AsyncResult {
      val result: EitherT[Future, ActionResult, Unit] =
        for {
          secureContainer <- getSecureContainer
          datasetId <- paramT[String]("id")
          teamDto <- extractOrErrorT[RemoveCollaboratorRequest](parsedBody)
          dataset <- secureContainer.datasetManager
            .getByNodeId(datasetId)
            .orNotFound

          _ <- secureContainer
            .authorizeDataset(
              Set(DatasetPermission.AddPeople, DatasetPermission.ChangeRoles)
            )(dataset)
            .coreErrorToActionResult

          team <- secureContainer.organizationManager
            .getTeamWithOrganizationTeamByNodeId(
              secureContainer.organization,
              teamDto.id
            )
            .orNotFound

          _ <- checkOrErrorT(team._2.systemTeamType isEmpty)(
            BadRequest(
              s"team ${teamDto.id} is managed by Blackynn and cannot be removed by users"
            )
          )
          oldRole <- secureContainer.datasetManager
            .deleteTeamCollaborator(dataset, team._1)
            .orForbidden

          _ <- secureContainer.changelogManager
            .logEvent(
              dataset,
              ChangelogEventDetail.UpdatePermission(
                oldRole = oldRole.oldRole,
                newRole = None,
                userId = None,
                teamId = team._1.id.some,
                organizationId = None
              )
            )
            .coreErrorToActionResult

        } yield ()

      override val is = result.value.map(OkResult(_))
    }
  }

  val getOrganizationCollaboratorRole: OperationBuilder = (apiOperation(
    "getOrganizationCollaboratorRole"
  )
    summary "get the organizations allowed role on the dataset"
    parameters (
      pathParam[String]("id").description("data set id"),
      bodyParam[OrganizationRoleDTO]("body")
        .description("Role of the organization")
  ))

  get(
    "/:id/collaborators/organizations",
    operation(getOrganizationCollaboratorRole)
  ) {
    new AsyncResult {
      val getResponse: EitherT[Future, ActionResult, OrganizationRoleDTO] =
        for {
          datasetId <- paramT[String]("id")
          secureContainer <- getSecureContainer
          dataset <- secureContainer.datasetManager
            .getByNodeId(datasetId)
            .orNotFound

          _ <- secureContainer
            .authorizeDataset(Set(DatasetPermission.ViewPeopleAndRoles))(
              dataset
            )
            .coreErrorToActionResult
        } yield
          OrganizationRoleDTO(
            dataset.role,
            Some(secureContainer.organization.nodeId),
            Some(secureContainer.organization.name)
          )

      override val is = getResponse.value.map(OkResult)
    }
  }

  val setOrganizationCollaboratorRole: OperationBuilder = (apiOperation(
    "setOrganizationCollaboratorRole"
  )
    summary "share this dataset with the rest of the organization"
    parameters (
      pathParam[String]("id").description("data set id"),
      bodyParam[OrganizationRoleDTO]("body")
        .description("Role to set for the organization")
  ))

  put(
    "/:id/collaborators/organizations",
    operation(setOrganizationCollaboratorRole)
  ) {
    new AsyncResult {
      val addResponse: EitherT[Future, ActionResult, Unit] = for {
        datasetId <- paramT[String]("id")
        organizationRoleRequest <- extractOrErrorT[OrganizationRoleDTO](
          parsedBody
        )
        secureContainer <- getSecureContainer
        dataset <- secureContainer.datasetManager
          .getByNodeId(datasetId)
          .orNotFound

        _ <- secureContainer
          .authorizeDataset(
            Set(DatasetPermission.AddPeople, DatasetPermission.ChangeRoles)
          )(dataset)
          .coreErrorToActionResult

        _ <- secureContainer.datasetManager
          .setOrganizationCollaboratorRole(
            dataset,
            organizationRoleRequest.role
          )
          .orForbidden

        _ <- secureContainer.changelogManager
          .logEvent(
            dataset,
            ChangelogEventDetail.UpdatePermission(
              oldRole = dataset.role,
              newRole = organizationRoleRequest.role,
              userId = None,
              teamId = None,
              organizationId = secureContainer.organization.id.some
            )
          )
          .coreErrorToActionResult

      } yield ()

      override val is = addResponse.value.map(OkResult)
    }
  }

  val removeOrganizationCollaborator: OperationBuilder = (apiOperation(
    "removeOrganizationCollaborator"
  )
    summary "unshare this dataset with the organization"
    parameters (
      pathParam[String]("id").description("data set id")
    ))

  delete(
    "/:id/collaborators/organizations",
    operation(removeOrganizationCollaborator)
  ) {
    new AsyncResult {
      val result: EitherT[Future, ActionResult, Unit] =
        for {
          secureContainer <- getSecureContainer
          datasetId <- paramT[String]("id")
          dataset <- secureContainer.datasetManager
            .getByNodeId(datasetId)
            .orNotFound

          _ <- secureContainer
            .authorizeDataset(
              Set(DatasetPermission.AddPeople, DatasetPermission.ChangeRoles)
            )(dataset)
            .coreErrorToActionResult

          _ <- secureContainer.datasetManager
            .setOrganizationCollaboratorRole(dataset, None)
            .orForbidden

          _ <- secureContainer.changelogManager
            .logEvent(
              dataset,
              ChangelogEventDetail.UpdatePermission(
                oldRole = dataset.role,
                newRole = None,
                userId = None,
                teamId = None,
                organizationId = secureContainer.organization.id.some
              )
            )
            .coreErrorToActionResult

        } yield ()

      override val is = result.value.map(OkResult(_))
    }
  }

  val getDatasetRole: OperationBuilder = (apiOperation[DatasetRoleResponse](
    "getDatasetRole"
  )
    summary "get the user's effective role on the dataset"
    parameters
      pathParam[String]("id").description("data set id"))

  get("/:id/role", operation(getDatasetRole)) {
    new AsyncResult {
      val results: EitherT[Future, ActionResult, DatasetRoleResponse] =
        for {
          secureContainer <- getSecureContainer
          user = secureContainer.user
          datasetId <- paramT[String]("id")
          dataset <- secureContainer.datasetManager
            .getByNodeId(datasetId)
            .orForbidden

          role <- secureContainer.datasetManager
            .maxRole(dataset, user)
            .coreErrorToActionResult
        } yield {
          DatasetRoleResponse(
            userId = user.id,
            datasetId = dataset.id,
            role = role
          )
        }
      override val is = results.value.map(OkResult)
    }
  }

  val switchOwner: OperationBuilder = (apiOperation("switchOwner")
    summary "switch the owner of a dataset. Previous owner is downgraded to manager"
    parameters (
      pathParam[String]("id").description("data set node id"),
      bodyParam[String]("body").description("intended new owner node id")
  ))

  put("/:id/collaborators/owner", operation(switchOwner)) {
    new AsyncResult {
      val result: EitherT[Future, ActionResult, Unit] = for {

        traceId <- getTraceId(request)

        datasetId <- paramT[String]("id")

        body <- extractOrErrorT[SwitchOwnerRequest](parsedBody)

        secureContainer <- getSecureContainer

        newOwner <- secureContainer.userManager
          .getByNodeId(body.id)
          .coreErrorToActionResult

        dataset <- secureContainer.datasetManager
          .getByNodeId(datasetId)
          .coreErrorToActionResult

        _ <- secureContainer.datasetManager
          .assertNotLocked(dataset)
          .coreErrorToActionResult

        _ <- auditLogger
          .message()
          .append("dataset-id", dataset.id)
          .append("dataset-node-id", dataset.nodeId)
          .log(traceId)
          .toEitherT
          .coreErrorToActionResult

        currentOwner <- secureContainer.datasetManager
          .getOwner(dataset)
          .coreErrorToActionResult()

        user = secureContainer.user
        organization = secureContainer.organization

        _ <- checkOrErrorT(currentOwner.id == user.id)(
          Forbidden("Must be owner to change ownership")
        )

        _ <- secureContainer.datasetManager
          .switchOwner(dataset, currentOwner, newOwner)
          .coreErrorToActionResult

        _ <- secureContainer.changelogManager
          .logEvent(
            dataset,
            ChangelogEventDetail
              .UpdateOwner(oldOwner = currentOwner.id, newOwner = newOwner.id)
          )
          .coreErrorToActionResult

        _ <- secureContainer.datasetManager
          .touchUpdatedAtTimestamp(dataset)
          .coreErrorToActionResult

        message = insecureContainer.messageTemplates
          .datasetOwnerChangedNotification(
            newOwner.email,
            currentOwner,
            dataset,
            organization
          )

        _ <- insecureContainer.emailer
          .sendEmail(
            to = Email(newOwner.email),
            from = Settings.support_email,
            message = message,
            subject = s"You’re now a dataset owner"
          )
          .leftMap(error => InternalServerError(error.getMessage))
          .toEitherT[Future]

      } yield ()
      override val is = result.value.map(OkResult(_))
    }
  }

  val getPackages: OperationBuilder = {
    (apiOperation[PackagesPage]("getPackages")
      summary "get the packages in a dataset"
      parameters (
        pathParam[String]("id").description("data set id"),
        queryParam[Option[String]]("cursor")
          .description("cursor to get next page"),
        queryParam[Int]("pageSize")
          .defaultValue(100)
          .description("number of packages in page"),
        queryParam[Boolean]("includeSourceFiles")
          .defaultValue(false)
          .description("include source files for each package"),
        queryParam[Option[String]]("filename")
          .description(
            "returns only the packages that have a file matching the filename"
          ),
        queryParam[Option[Set[String]]]("types")
          .description("optional flag to include only packages of this type")
    ))
  }

  private val IdExtractor = "package:(\\d+)".r

  private val DefaultPageSize: Int =
    insecureContainer.config
      .getInt("pennsieve.packages_pagination.default_page_size")

  private val MaxPageSize: Int =
    insecureContainer.config
      .getInt("pennsieve.packages_pagination.max_page_size")

  private val ExtractFilters = """(\s*\w+)(\s*:\s*\w+)*""".r

  implicit val convertToSetPackageType
    : String => Either[ActionResult, Set[PackageType]] =
    packageTypes =>
      ExtractFilters.unapplySeq(packageTypes) match {
        case Some(strings) =>
          strings
            .filter(_ != null)
            .map { s =>
              val strWithoutColons = s.replace(":", "")
              PackageType
                .withNameInsensitiveOption(strWithoutColons)
                .toRight(BadRequest("Invalid type name"))
            }
            .sequence
            .map(_.toSet)

        case None =>
          PackageType
            .withNameInsensitiveOption(packageTypes)
            .toRight(BadRequest("Invalid type name"))
            .map(Set(_))
      }

  get("/:id/packages", operation(getPackages)) {
    new AsyncResult {
      private def createPackagesPage(
        page: Seq[ExtendedPackageDTO],
        pageSize: Int,
        dataset: Dataset
      ): PackagesPage =
        if (page.length == pageSize + 1) {
          val cursor =
            page.lastOption
              .map { nextPackage =>
                s"package:${nextPackage.content.id}"
              }

          PackagesPage(page.dropRight(1), cursor)
        } else {
          PackagesPage(page, cursor = None)
        }

      val result: EitherT[Future, ActionResult, PackagesPage] = {
        for {
          traceId <- getTraceId(request)

          datasetId <- paramT[String]("id")

          cursor <- optParamT[String]("cursor")

          filename <- optParamT[String]("filename")

          includeSources <- paramT[Boolean](
            "includeSourceFiles",
            default = false
          )

          maybePackageTypes <- optParamT[Set[PackageType]]("types")

          pageSize <- {
            paramT[Int]("pageSize", default = DefaultPageSize)
              .subflatMap { size =>
                if (size > MaxPageSize)
                  BadRequest(
                    s"Invalid page size must be less than or equal to $MaxPageSize"
                  ).asLeft
                else size.asRight
              }
          }

          startAtId <- {
            EitherT.fromEither[Future] {
              cursor match {
                case Some(IdExtractor(id)) =>
                  Try(Some(id.toInt)).toEither
                    .leftMap(
                      _ => BadRequest("Cursor format must be package:{integer}")
                    )

                case Some(_) =>
                  BadRequest("Cursor format must be package:{integer}").asLeft

                case None => None.asRight
              }
            }
          }

          secureContainer <- getSecureContainer
          organization = secureContainer.organization

          dataset <- secureContainer.datasetManager
            .getByNodeId(datasetId)
            .coreErrorToActionResult

          packagesPageAndFiles <- (
            if (includeSources) {
              secureContainer.packageManager
                .getPackagesPageWithFiles(
                  dataset,
                  startAtId,
                  pageSize,
                  maybePackageTypes,
                  filename
                )
            } else {
              secureContainer.packageManager
                .getPackagesPage(
                  dataset,
                  startAtId,
                  pageSize,
                  maybePackageTypes,
                  filename
                )
                .map(_.toSeq)
                .map(pkgs => pkgs.map(p => (p, Seq.empty, false)))
            }
          ).coreErrorToActionResult()

          packages = packagesPageAndFiles.map(_._1)

          singleSourcePackageMap <- secureContainer.fileManager
            .getSingleSourceMap(packages)
            .toEitherT
            .coreErrorToActionResult()

          packageDtos = packagesPageAndFiles.map {
            case (p, files, isTruncated) => {
              ExtendedPackageDTO.simple(
                `package` = p,
                dataset = dataset,
                objects = buildSimpleFileMapIfNonEmpty(files, p),
                isTruncated = if (isTruncated) Some(isTruncated) else None,
                withExtension = singleSourcePackageMap
                  .get(p.id)
                  .flatten
                  .flatMap(_.fileExtension)
              )
            }
          }

          packagesPage = createPackagesPage(packageDtos, pageSize, dataset)

          _ <- auditLogger
            .message()
            .append("description", "Dataset packages")
            .append("organization-id", organization.id)
            .append("organization-node-id", organization.nodeId)
            .append("package-ids", packagesPage.packages.map(_.content.id): _*)
            .append(
              "package-node-ids",
              packagesPage.packages.map(_.content.nodeId): _*
            )
            .log(traceId)
            .toEitherT
            .coreErrorToActionResult

        } yield packagesPage
      }

      override val is = result.value.map(OkResult)
    }
  }

  val getBatchPackagesOperation = (apiOperation[BatchPackagesPage](
    "getBatchPackages"
  )
    summary "get multiple packages"
    parameters (pathParam[String]("id").required.description("dataset id"),
    queryParam[ExternalId]("packageId").description("package id"),
  ))

  get("/:id/packages/batch", operation(getBatchPackagesOperation)) {

    new AsyncResult {
      val result = for {
        secureContainer <- getSecureContainer
        user = secureContainer.user
        organization = secureContainer.organization

        traceId <- getTraceId(request)
        datasetNodeId <- paramT[String]("id")
        packageIds <- listParamT[ExternalId]("packageId")

        dataset <- secureContainer.datasetManager
          .getByNodeId(datasetNodeId)
          .orError

        _ <- secureContainer
          .authorizeDataset(Set(DatasetPermission.ViewFiles))(dataset)
          .coreErrorToActionResult

        packages <- secureContainer.packageManager
          .getByExternalIdsForDataset(dataset, packageIds)
          .coreErrorToActionResult

        _ <- auditLogger
          .message()
          .append("description", "Dataset batch packages")
          .append("organization-id", organization.id)
          .append("organization-node-id", organization.nodeId)
          .append("package-ids", packages.map(_.id): _*)
          .append("package-node-ids", packages.map(_.nodeId): _*)
          .log(traceId)
          .toEitherT
          .coreErrorToActionResult

        storage <- secureContainer.storageManager
          .getStorage(spackages, packages.map(_.id))
          .coreErrorToActionResult

        packageSingleSourceMap <- secureContainer.fileManager
          .getSingleSourceMap(packages)
          .toEitherT
          .coreErrorToActionResult

        dtos = packages.map(
          pkg =>
            ExtendedPackageDTO
              .simple(
                `package` = pkg,
                dataset = dataset,
                storage = storage.get(pkg.id).flatten,
                withExtension = packageSingleSourceMap
                  .get(pkg.id)
                  .flatten
                  .flatMap(_.fileExtension)
              )
        )

        notFound = (packageIds
          .to[Set] -- (packages.map(_.id).map(ExternalId.intId _) ++ packages
          .map(_.nodeId)
          .map(ExternalId.nodeId _))).toList

      } yield
        BatchPackagesPage(
          packages = dtos,
          failures = notFound.map(BatchPackagesFailure(_, "not found"))
        )

      override val is = result.value
    }
  }

  val getPublishStatus: OperationBuilder = (
    apiOperation[DatasetPublishStatus]("getPublishStatus")
      summary "retrieve the publishing status of a dataset"
      parameters (pathParam[String]("id").required.description("dataset id"))
  )

  get("/:id/published", operation(getPublishStatus)) {
    new AsyncResult {
      val result: EitherT[Future, ActionResult, DatasetPublishStatus] =
        for {
          datasetNodeId <- paramT[String]("id")

          secureContainer <- getSecureContainer
          organization = secureContainer.organization

          dataset <- secureContainer.datasetManager
            .getByNodeId(datasetNodeId)
            .coreErrorToActionResult

          status <- DataSetPublishingHelper
            .getPublishedStatus(
              publishClient,
              organization,
              dataset,
              secureContainer.user
            )(ec, system, jwtConfig)
            .coreErrorToActionResult
        } yield status

      val is = result.value.map(OkResult)
    }
  }

  val getPublishStatuses: OperationBuilder = (
    apiOperation[DatasetPublishStatus]("getPublishStatuses")
      summary "retrieve the publishing status of all datasets in the organization"
  )

  get("/published", operation(getPublishStatuses)) {
    new AsyncResult {
      val result: EitherT[Future, ActionResult, List[DatasetPublishStatus]] =
        for {
          secureContainer <- getSecureContainer
          statuses <- DataSetPublishingHelper
            .getPublishedStatusForOrganization(
              publishClient,
              secureContainer.organization,
              secureContainer.user
            )(ec, system, jwtConfig)
            .coreErrorToActionResult

        } yield statuses

      val is = result.value.map(OkResult)
    }
  }

  def publicationAnnotation(
    publicationStatus: PublicationStatus,
    summary: String
  ): OperationBuilder = {
    (apiOperation(s"${publicationStatus.entryName}PublicationRevision")
      summary summary
      parameters (
        pathParam[String]("id").required.description("dataset id"),
        queryParam[String]("publicationType").required
          .description(
            "this field must match the currently in-progress publication workflow"
          ),
        queryParam[String]("comments").optional
          .description("optional explanation"),
        queryParam[String]("embargoReleaseDate").optional
          .description(
            "release date for embargoed datasets, for example: 2020-03-17"
          )
    ))
  }

  post(
    "/:id/publication/request",
    operation(
      publicationAnnotation(
        PublicationStatus.Requested,
        "submit the dataset to publishers for publication or revision"
      )
    )
  ) {
    new AsyncResult {
      val result: EitherT[Future, ActionResult, DatasetPublicationStatus] =
        for {
          secureContainer <- getSecureContainer
          publicationType <- paramT[PublicationType]("publicationType")
          comments <- optParamT[String]("comments")
          datasetId <- paramT[String]("id")
          embargoReleaseDate <- optParamT[LocalDate]("embargoReleaseDate")
            .recover {
              // TODO: remove once https://app.clickup.com/t/acke9r is deployed
              case _ => None
            }

          validated <- DataSetPublishingHelper
            .validatePublicationStatusRequest(
              secureContainer,
              datasetId,
              PublicationStatus.Requested,
              publicationType
            )(request, ec, system, jwtConfig)
            .coreErrorToActionResult

          embargoReleaseDate <- embargoReleaseDate match {
            case Some(releaseDate)
                if validated.publicationType == PublicationType.Embargo =>
              checkOrErrorT(
                releaseDate.isAfter(LocalDate.now.minusDays(1)) && releaseDate
                  .isBefore(LocalDate.now.plusYears(1).plusDays(1))
              )(
                BadRequest(
                  "Invalid date. Date must be between now and 1 year in the future."
                )
              ).map(_ => Some(releaseDate))
            case None if validated.publicationType == PublicationType.Embargo =>
              EitherT.leftT[Future, Option[LocalDate]](
                BadRequest("Missing embargoReleaseDate parameter")
              )
            case _ =>
              EitherT.rightT[Future, ActionResult](None)
          }

          contributors <- secureContainer.datasetManager
            .getContributors(validated.dataset)
            .map(_.map(ContributorDTO(_)))
            .coreErrorToActionResult

          _ <- DataSetPublishingHelper
            .gatherPublicationInfo(validated, contributors)
            .coreErrorToActionResult

          _ <- DataSetPublishingHelper
            .addPublisherTeam(secureContainer, validated.dataset)
            .coreErrorToActionResult

          response <- secureContainer.datasetPublicationStatusManager
            .create(
              dataset = validated.dataset,
              publicationStatus = validated.publicationStatus,
              publicationType = validated.publicationType,
              comments = comments,
              embargoReleaseDate = embargoReleaseDate
            )
            .coreErrorToActionResult

          _ <- if (validated.publicationType == PublicationType.Publication) {
            DataSetPublishingHelper.emailContributorsPublicationRequest(
              insecureContainer,
              contributors,
              validated.dataset,
              secureContainer.organization,
              secureContainer.user
            )
          } else {
            EitherT
              .rightT[Future, CoreError](List[SesMessageResult]())
              .coreErrorToActionResult
          }

        } yield response
      val is = result.value.map(CreatedResult)
    }
  }

  post(
    "/:id/publication/cancel",
    operation(
      publicationAnnotation(
        PublicationStatus.Cancelled,
        "cancel a request for publication or revision"
      )
    )
  ) {
    new AsyncResult {
      val result: EitherT[Future, ActionResult, DatasetPublicationStatus] =
        for {
          secureContainer <- getSecureContainer

          publicationType <- paramT[PublicationType]("publicationType")
          comments <- optParamT[String]("comments")
          datasetId <- paramT[String]("id")

          validated <- DataSetPublishingHelper
            .validatePublicationStatusRequest(
              secureContainer,
              datasetId,
              PublicationStatus.Cancelled,
              publicationType
            )(request, ec, system, jwtConfig)
            .coreErrorToActionResult

          _ <- DataSetPublishingHelper
            .removePublisherTeam(secureContainer, validated.dataset)
            .coreErrorToActionResult

          _ <- secureContainer.packageManager
            .markFilesInPendingStateAsUploaded(dataset = validated.dataset)
            .coreErrorToActionResult

          response <- secureContainer.datasetPublicationStatusManager
            .create(
              dataset = validated.dataset,
              publicationStatus = validated.publicationStatus,
              publicationType = validated.publicationType,
              comments = comments,
              embargoReleaseDate = validated.embargoReleaseDate
            )
            .coreErrorToActionResult

        } yield response

      val is = result.value.map(CreatedResult)
    }
  }

  post(
    "/:id/publication/reject",
    operation(
      publicationAnnotation(
        PublicationStatus.Rejected,
        "reject a request to publish or revise a dataset"
      )
    )
  ) {
    new AsyncResult {
      val result: EitherT[Future, ActionResult, DatasetPublicationStatus] =
        for {
          secureContainer <- getSecureContainer

          publicationType <- paramT[PublicationType]("publicationType")
          comments <- optParamT[String]("comments")
          datasetId <- paramT[String]("id")

          validated <- DataSetPublishingHelper
            .validatePublicationStatusRequest(
              secureContainer,
              datasetId,
              PublicationStatus.Rejected,
              publicationType
            )(request, ec, system, jwtConfig)
            .coreErrorToActionResult

          contributors <- secureContainer.datasetManager
            .getContributors(validated.dataset)
            .map(_.map(ContributorDTO(_)))
            .coreErrorToActionResult

          _ <- DataSetPublishingHelper
            .removePublisherTeam(secureContainer, validated.dataset)
            .coreErrorToActionResult

          response <- secureContainer.datasetPublicationStatusManager
            .create(
              dataset = validated.dataset,
              publicationStatus = validated.publicationStatus,
              publicationType = validated.publicationType,
              comments = comments,
              embargoReleaseDate = validated.embargoReleaseDate
            )
            .coreErrorToActionResult

          _ <- secureContainer.packageManager
            .markFilesInPendingStateAsUploaded(dataset = validated.dataset)
            .coreErrorToActionResult

          _ <- if (validated.publicationType == PublicationType.Publication) {
            DataSetPublishingHelper.emailContributorsDatasetRejected(
              insecureContainer,
              contributors,
              validated.dataset,
              secureContainer.user,
              validated.owner,
              secureContainer.organization
            )
          } else {
            EitherT
              .rightT[Future, CoreError](List[SesMessageResult]())
              .coreErrorToActionResult
          }

        } yield response

      val is = result.value.map(CreatedResult)
    }
  }

  post(
    "/:id/publication/accept",
    operation(
      publicationAnnotation(
        PublicationStatus.Accepted,
        "notifies the Discover service to extract and publish a dataset and knowledge graph, or revise the metadata of that graph"
      )
    )
  ) {
    new AsyncResult {
      val result: EitherT[Future, ActionResult, DatasetPublicationStatus] =
        for {
          secureContainer <- getSecureContainer
          publicationType <- paramT[PublicationType]("publicationType")
          comments <- optParamT[String]("comments")
          datasetId <- paramT[String]("id")

          validated <- DataSetPublishingHelper
            .validatePublicationStatusRequest(
              secureContainer,
              datasetId,
              PublicationStatus.Accepted,
              publicationType
            )(request, ec, system, jwtConfig)
            .coreErrorToActionResult

          contributors <- secureContainer.datasetManager
            .getContributors(validated.dataset)
            .map(_.map(ContributorDTO(_)))
            .coreErrorToActionResult

          collections <- secureContainer.datasetManager
            .getCollections(validated.dataset)
            .map(_.map(CollectionDTO(_)))
            .coreErrorToActionResult

          externalPublications <- secureContainer.externalPublicationManager
            .get(validated.dataset)
            .coreErrorToActionResult

          currentPublicationStatus <- DataSetPublishingHelper
            .getPublishedStatus(
              publishClient,
              secureContainer.organization,
              validated.dataset,
              secureContainer.user
            )(ec, system, jwtConfig)
            .coreErrorToActionResult

          bearerToken <- AuthenticatedController
            .getBearerToken(request)
            .toEitherT[Future]

          response <- validated.publicationType match {
            case PublicationType.Publication | PublicationType.Embargo =>
              for {
                publicationInfo <- DataSetPublishingHelper
                  .gatherPublicationInfo(validated, contributors)
                  .coreErrorToActionResult

                _ <- DataSetPublishingHelper
                  .sendPublishRequest(
                    secureContainer,
<<<<<<< HEAD
                    dataset = validated.dataset,
                    owner = validated.owner,
                    ownerBearerToken = bearerToken,
                    ownerOrcid = publicationInfo.ownerOrcid,
                    description = publicationInfo.description,
                    license = publicationInfo.license,
                    contributors = contributors.toList,
                    embargo = (validated.publicationType == PublicationType.Embargo),
                    modelServiceClient = modelServiceClient,
                    publishClient = publishClient,
                    sendNotification = sendNotification,
                    embargoReleaseDate = validated.embargoReleaseDate,
                    collections = collections,
                    externalPublications = externalPublications
                  )(ec, materializer, jwtConfig)
=======
                    validated.dataset,
                    validated.owner,
                    publicationInfo.ownerOrcid,
                    publicationInfo.description,
                    publicationInfo.license,
                    contributors.toList,
                    validated.publicationType == PublicationType.Embargo,
                    modelServiceClient,
                    publishClient,
                    sendNotification,
                    validated.embargoReleaseDate,
                    collections,
                    externalPublications
                  )(ec, system, jwtConfig)
>>>>>>> fd5e7c53
                  .coreErrorToActionResult

                response <- secureContainer.datasetPublicationStatusManager
                  .create(
                    dataset = validated.dataset,
                    publicationStatus = validated.publicationStatus,
                    publicationType = validated.publicationType,
                    comments = comments,
                    embargoReleaseDate = validated.embargoReleaseDate
                  )
                  .coreErrorToActionResult

                _ <- DataSetPublishingHelper.emailContributorsDatasetAccepted(
                  insecureContainer,
                  contributors,
                  validated.dataset,
                  currentPublicationStatus.publishedVersionCount + 1,
                  secureContainer.user,
                  validated.owner
                )

              } yield response
            case PublicationType.Revision =>
              for {
                publicationInfo <- DataSetPublishingHelper
                  .gatherPublicationInfo(validated, contributors)
                  .coreErrorToActionResult

                _ <- DataSetPublishingHelper
                  .sendReviseRequest(
                    secureContainer,
                    validated.dataset,
                    validated.owner,
                    publicationInfo.ownerOrcid,
                    publicationInfo.description,
                    publicationInfo.license,
                    contributors.toList,
                    publishClient,
                    datasetAssetClient,
                    sendNotification,
                    collections,
                    externalPublications
                  )(ec, system, jwtConfig)
                  .coreErrorToActionResult()

                _ <- secureContainer.datasetPublicationStatusManager
                  .create(
                    dataset = validated.dataset,
                    publicationStatus = validated.publicationStatus,
                    publicationType = validated.publicationType,
                    comments = None,
                    embargoReleaseDate = validated.embargoReleaseDate
                  )
                  .coreErrorToActionResult

                _ <- DataSetPublishingHelper.emailContributorsRevisionAccepted(
                  insecureContainer,
                  contributors,
                  validated.dataset,
                  validated.owner,
                  currentPublicationStatus.publishedDatasetId
                )

                // remove the publishing team for revisions since the process is complete
                _ <- DataSetPublishingHelper
                  .removePublisherTeam(secureContainer, validated.dataset)
                  .coreErrorToActionResult

                // add entries for both Accept and Complete, since the revise job is syncronous
                response <- secureContainer.datasetPublicationStatusManager
                  .create(
                    dataset = validated.dataset,
                    publicationStatus = PublicationStatus.Completed,
                    publicationType = validated.publicationType,
                    comments = comments,
                    embargoReleaseDate = validated.embargoReleaseDate
                  )
                  .coreErrorToActionResult
              } yield response
            case PublicationType.Removal =>
              for {

                _ <- DataSetPublishingHelper
                  .sendUnpublishRequest(
                    secureContainer.organization,
                    validated.dataset,
                    secureContainer.user,
                    publishClient,
                    sendNotification
                  )(ec, system, jwtConfig)
                  .coreErrorToActionResult

                _ <- secureContainer.datasetPublicationStatusManager
                  .create(
                    dataset = validated.dataset,
                    publicationStatus = validated.publicationStatus,
                    publicationType = validated.publicationType,
                    comments = None,
                    embargoReleaseDate = validated.embargoReleaseDate
                  )
                  .coreErrorToActionResult

                // remove the publishing team for withdrawals since the process is complete
                _ <- DataSetPublishingHelper
                  .removePublisherTeam(secureContainer, validated.dataset)
                  .coreErrorToActionResult

                // add entries for both Accept and Complete, since the unpublish job is syncronous
                response <- secureContainer.datasetPublicationStatusManager
                  .create(
                    dataset = validated.dataset,
                    publicationStatus = PublicationStatus.Completed,
                    publicationType = validated.publicationType,
                    comments = comments,
                    embargoReleaseDate = validated.embargoReleaseDate
                  )
                  .coreErrorToActionResult
              } yield response

            case PublicationType.Release =>
              for {
                _ <- DataSetPublishingHelper
                  .sendReleaseRequest(
                    secureContainer.organization,
                    validated.dataset,
                    secureContainer.user,
                    publishClient,
                    sendNotification
                  )(ec, system, jwtConfig)
                  .coreErrorToActionResult

                response <- secureContainer.datasetPublicationStatusManager
                  .create(
                    dataset = validated.dataset,
                    publicationStatus = PublicationStatus.Accepted,
                    publicationType = validated.publicationType,
                    comments = comments,
                    embargoReleaseDate = validated.embargoReleaseDate
                  )
                  .coreErrorToActionResult

                _ <- DataSetPublishingHelper
                  .emailContributorsEmbargoedDatasetReleasedAccepted(
                    insecureContainer,
                    contributors,
                    validated.dataset,
                    secureContainer.user,
                    validated.owner
                  )
              } yield response
          }
        } yield response

      val is = result.value.map(CreatedResult)
    }
  }

  val publishComplete: OperationBuilder = (apiOperation("publishComplete")
    summary "notify API that Discover has completed a publish job"
    parameters (pathParam[Int]("id").required.description("dataset id"),
    bodyParam[PublishCompleteRequest]("body")
      .description("status and error message from publish job")))

  put("/:id/publication/complete", operation(publishComplete)) {
    new AsyncResult {
      val result: EitherT[Future, ActionResult, Unit] =
        for {
          datasetId <- paramT[Int]("id")

          secureContainer <- getSecureContainer
          organization = secureContainer.organization
          _ <- checkOrErrorT(secureContainer.user.isSuperAdmin)(
            Forbidden("Must be superadmin to complete publish")
          )

          dataset <- secureContainer.datasetManager
            .get(datasetId)
            .coreErrorToActionResult

          owner <- secureContainer.datasetManager
            .getOwner(dataset)
            .coreErrorToActionResult

          body <- extractOrErrorT[PublishCompleteRequest](parsedBody)

          publicationStatus <- dataset.publicationStatusId
            .map(secureContainer.datasetPublicationStatusManager.get(_))
            .getOrElse({
              logger.error(
                s"Publish complete has been called on a dataset with a publication status of None"
              )
              EitherT.leftT[Future, DatasetPublicationStatus](
                PredicateError(
                  "Publish complete has been called on a dataset with a publication status of None"
                ): CoreError
              )
            })
            .coreErrorToActionResult

          _ = if (publicationStatus.publicationStatus != PublicationStatus.Accepted) {
            logger.error(
              s"Publish complete has been called on a dataset with a publication status of ${publicationStatus.publicationStatus}"
            )
          }

          _ <- checkOrErrorT(
            publicationStatus.publicationType in Seq(
              PublicationType.Publication,
              PublicationType.Embargo,
              PublicationType.Release
            )
          )(
            PredicateError(
              s"Publication type must be publication, embargo, or release, but was ${publicationStatus.publicationType}"
            ): CoreError
          ).coreErrorToActionResult

          _ <- secureContainer.datasetPublicationStatusManager
            .create(
              dataset = dataset,
              publicationStatus =
                if (body.success)
                  PublicationStatus.Completed
                else PublicationStatus.Failed,
              publicationType = publicationStatus.publicationType,
              comments = publicationStatus.comments,
              embargoReleaseDate = publicationStatus.embargoReleaseDate
            )
            .coreErrorToActionResult

          // Only remove the publisher team if the publish was successful.
          // In the case of failure, a subsequent success (via retry) or a
          // reject will remove it

          _ <- (if (body.success) {
                  DataSetPublishingHelper.removePublisherTeam(
                    secureContainer,
                    dataset
                  )
                } else {
                  EitherT.rightT[Future, CoreError](())
                }).coreErrorToActionResult

          contributors <- secureContainer.datasetManager
            .getContributors(dataset)
            .map(_.map(ContributorDTO(_)))
            .coreErrorToActionResult

          notification = if (body.success) {
            logger.info(s"Publish complete for dataset ${dataset.nodeId}")

            DiscoverPublishNotification(
              List(owner.id),
              MessageType.DatasetUpdate,
              "Dataset published to Discover.",
              dataset.id,
              body.publishedDatasetId,
              body.publishedVersionCount,
              body.lastPublishedDate,
              body.status,
              success = true,
              None
            )
          } else {
            logger.error(
              s"Publish failed for dataset ${dataset.nodeId}: ${body.error}"
            )

            DiscoverPublishNotification(
              List(owner.id),
              MessageType.DatasetUpdate,
              "Dataset publish failed.",
              dataset.id,
              body.publishedDatasetId,
              body.publishedVersionCount,
              body.lastPublishedDate,
              body.status,
              success = false,
              body.error
            )
          }
          _ <- sendNotification(notification).coreErrorToActionResult

          _ <- if (body.success) for {
            publishedDatasetId <- body.publishedDatasetId
              .toRight[ActionResult](
                InternalServerError("Missing published dataset ID")
              )
              .toEitherT[Future]

            //find all the files with a state of pending and mark them as Uploaded
            _ <- secureContainer.packageManager
              .markFilesInPendingStateAsUploaded(dataset = dataset)
              .coreErrorToActionResult

            _ <- publicationStatus.publicationType match {
              case PublicationType.Embargo =>
                DataSetPublishingHelper.emailContributorsDatasetEmbargoed(
                  insecureContainer,
                  contributors,
                  dataset,
                  owner,
                  publicationStatus.embargoReleaseDate.get
                )
              case PublicationType.Publication =>
                DataSetPublishingHelper.emailContributorsDatasetPublished(
                  insecureContainer,
                  contributors,
                  owner,
                  dataset,
                  publishedDatasetId
                )
              case PublicationType.Release =>
                DataSetPublishingHelper
                  .emailContributorsEmbargoedDatasetReleased(
                    insecureContainer,
                    contributors,
                    dataset,
                    owner,
                    publishedDatasetId
                  )
              case _ => EitherT.rightT[Future, ActionResult](())
            }

          } yield ()
          else EitherT.rightT[Future, ActionResult](())

        } yield ()

      val is = result.value.map(OkResult)
    }
  }

  post(
    "/:id/publication/release",
    operation(
      publicationAnnotation(
        PublicationStatus.Accepted,
        "internal use only: release an embargoed dataset to Discover"
      )
    )
  ) {
    new AsyncResult {
      val result: EitherT[Future, ActionResult, DatasetPublicationStatus] =
        for {
          secureContainer <- getSecureContainer
          datasetId <- paramT[Int]("id")

          _ <- checkOrErrorT(isServiceClaim(request))(
            Forbidden("Internal use only")
          )

          dataset <- secureContainer.datasetManager
            .get(datasetId)
            .coreErrorToActionResult

          publicationLog <- secureContainer.datasetPublicationStatusManager
            .getLogByDataset(dataset.id)
            .coreErrorToActionResult

          _ <- DataSetPublishingHelper
            .validatePublicationStateTransition(
              dataset,
              publicationLog,
              PublicationStatus.Requested,
              PublicationType.Release
            )
            .toEitherT[Future]
            .coreErrorToActionResult

          _ <- DataSetPublishingHelper
            .sendReleaseRequest(
              secureContainer.organization,
              dataset,
              secureContainer.user,
              publishClient,
              sendNotification
            )(ec, system, jwtConfig)
            .coreErrorToActionResult

          _ <- secureContainer.datasetPublicationStatusManager
            .create(
              dataset = dataset,
              publicationStatus = PublicationStatus.Requested,
              publicationType = PublicationType.Release,
              comments = None,
              embargoReleaseDate = None // TODO: fill this in?
            )
            .coreErrorToActionResult

          response <- secureContainer.datasetPublicationStatusManager
            .create(
              dataset = dataset,
              publicationStatus = PublicationStatus.Accepted,
              publicationType = PublicationType.Release,
              comments = None,
              embargoReleaseDate = None // TODO: fill this in?
            )
            .coreErrorToActionResult

        } yield response

      val is = result.value.map(CreatedResult)
    }
  }

  val getPreview: OperationBuilder = (apiOperation[List[DatasetPreviewerDTO]](
    "getPreview"
  )
    summary "retrieve the list of user that have preview rights on the dataset"
    description "this endpoint is under active development and subject to change"
    parameter (
      pathParam[String]("id").description("data set id")
    ))

  get("/:id/publication/preview", operation(getPreview)) {
    new AsyncResult {
      val result: EitherT[Future, ActionResult, List[DatasetPreviewerDTO]] =
        for {
          secureContainer <- getSecureContainer
          datasetId <- paramT[String]("id")

          dataset <- secureContainer.datasetManager
            .getByAnyId(datasetId)
            .coreErrorToActionResult

          _ <- secureContainer
            .authorizeDataset(Set(DatasetPermission.AddPeople))(dataset)
            .coreErrorToActionResult

          previewersAndUsers <- secureContainer.datasetPreviewManager
            .getPreviewers(dataset)
            .coreErrorToActionResult

        } yield
          previewersAndUsers.map {
            case (previewer, user) => DatasetPreviewerDTO(user, previewer)
          }.toList

      val is = result.value.map(OkResult)
    }
  }

  val postPreview: OperationBuilder = (
    apiOperation("postPreview")
      summary "Grant preview access to a user. This endpoint can either approve an access request, or grant access to a net-new user."
      description "this endpoint is under active development and subject to change"
      parameters (
        pathParam[String]("id").description("data set id"),
        bodyParam[GrantPreviewAccessRequest]("body")
          .description(
            "user id for which preview access to the dataset should be granted"
          )
    )
  )

  // TODO:
  // the PreviewAccessRequest will need to be expanded to include an organization ID once we open this up to
  // cross-organization previews

  post("/:id/publication/preview", operation(postPreview)) {
    new AsyncResult {
      val result: EitherT[Future, ActionResult, Unit] =
        for {
          secureContainer <- getSecureContainer
          datasetId <- paramT[String]("id")

          dataset <- secureContainer.datasetManager
            .getByAnyId(datasetId)
            .coreErrorToActionResult

          _ <- secureContainer
            .authorizeDataset(Set(DatasetPermission.AddPeople))(dataset)
            .coreErrorToActionResult

          grantPreviewAccessRequest <- extractOrErrorT[
            GrantPreviewAccessRequest
          ](parsedBody)

          user <- secureContainer.userManager
            .get(grantPreviewAccessRequest.userId)
            .coreErrorToActionResult

          _ <- secureContainer.datasetManager
            .canShareWithUser(user)
            .coreErrorToActionResult

          _ <- secureContainer.datasetPreviewManager
            .grantAccess(dataset, user)
            .coreErrorToActionResult

          discoverDatasetId <- DataSetPublishingHelper
            .getPublishedStatus(
              publishClient,
              secureContainer.organization,
              dataset,
              secureContainer.user
            )
            .map(_.publishedDatasetId)
            .coreErrorToActionResult

          _ <- DataSetPublishingHelper.emailPreviewerEmbargoAccessAccepted(
            insecureContainer,
            requestingUser = user,
            manager = secureContainer.user,
            secureContainer.organization,
            dataset,
            discoverDatasetId
          )

        } yield ()

      val is = result.value.map(OkResult)
    }
  }

  val deletePreview: OperationBuilder = (
    apiOperation("deletePreview")
      summary "Remove preview access to a user."
      description "this endpoint is under active development and subject to change"
      parameters (
        pathParam[String]("id").description("data set id"),
        bodyParam[RemovePreviewAccessRequest]("body")
          .description(
            "user id for which preview access to the dataset should be revoked"
          )
    )
  )

  delete("/:id/publication/preview", operation(deletePreview)) {
    new AsyncResult {
      val result: EitherT[Future, ActionResult, Unit] =
        for {
          secureContainer <- getSecureContainer
          datasetId <- paramT[String]("id")

          dataset <- secureContainer.datasetManager
            .getByAnyId(datasetId)
            .coreErrorToActionResult

          _ <- secureContainer
            .authorizeDataset(Set(DatasetPermission.AddPeople))(dataset)
            .coreErrorToActionResult

          removePreviewAccesRequest <- extractOrErrorT[
            RemovePreviewAccessRequest
          ](parsedBody)

          user <- secureContainer.userManager
            .get(removePreviewAccesRequest.userId)
            .coreErrorToActionResult

          removed <- secureContainer.datasetPreviewManager
            .removeAccess(dataset, user)
            .coreErrorToActionResult

          // Only send email to user if this was a pending request
          _ <- removed match {
            case Some(previewer)
                if previewer.embargoAccess == EmbargoAccess.Requested =>
              DataSetPublishingHelper
                .emailPreviewerEmbargoAccessDenied(
                  insecureContainer,
                  requestingUser = user,
                  manager = secureContainer.user,
                  secureContainer.organization,
                  dataset
                )
                .map(_ => ())

            case _ => EitherT.rightT[Future, ActionResult](())
          }

        } yield ()

      val is = result.value.map(OkResult)
    }
  }

  val requestPreview: OperationBuilder = (
    apiOperation("requestPreview")
      summary "Request preview access to a dataset for the current user."
      description "this endpoint is under active development and subject to change"
      parameters (
        bodyParam[PreviewAccessRequest]("body")
          .description("dataset node id for which access is requested")
        )
  )

  post("/publication/preview/request", operation(requestPreview)) {
    new AsyncResult {
      val result: EitherT[Future, ActionResult, Unit] =
        for {
          secureContainer <- getSecureContainer

          _ <- checkOrErrorT(secureContainer.user.isSuperAdmin)(
            Forbidden("Must be superadmin to request a preview")
          )

          previewAccessRequest <- extractOrErrorT[PreviewAccessRequest](
            parsedBody
          )

          dataset <- secureContainer.datasetManager
            .get(previewAccessRequest.datasetId)
            .coreErrorToActionResult

          datasetPublicationLog <- secureContainer.datasetPublicationStatusManager
            .getLogByDataset(dataset.id)
            .coreErrorToActionResult

          lastCompletedPublicationType = datasetPublicationLog
            .find(_.publicationStatus in PublicationStatus.Completed)
            .map(_.publicationType)

          isEmbargoed = lastCompletedPublicationType
            .map(t => t == PublicationType.Embargo)
            .getOrElse(false)

          _ <- checkOrErrorT(isEmbargoed)(
            BadRequest("Dataset must be under embargo")
          )

          user <- secureContainer.userManager
            .get(previewAccessRequest.userId)
            .coreErrorToActionResult

          // Check that the user signed the use agreement for the dataset
          _ <- (
            dataset.dataUseAgreementId,
            previewAccessRequest.dataUseAgreementId
          ) match {
            case (Some(datasetAgreement), Some(signedAgreement))
                if datasetAgreement == signedAgreement =>
              for {
                dataUseAgreement <- secureContainer.dataUseAgreementManager
                  .get(datasetAgreement)
                  .coreErrorToActionResult

                _ <- secureContainer.datasetPreviewManager
                  .requestAccess(dataset, user, Some(dataUseAgreement))
                  .coreErrorToActionResult
              } yield ()

            case (Some(datasetAgreement), _) =>
              EitherT
                .leftT[Future, Unit](
                  PredicateError(
                    s"Missing or invalid dataUseAgreementId - must sign data use agreement $datasetAgreement"
                  ): CoreError
                )
                .orBadRequest
            case _ =>
              secureContainer.datasetPreviewManager
                .requestAccess(dataset, user, None)
                .coreErrorToActionResult
          }

          owner <- secureContainer.datasetManager
            .getOwner(dataset)
            .coreErrorToActionResult

          managers <- secureContainer.datasetManager
            .getManagers(dataset)
            .coreErrorToActionResult

          _ <- DataSetPublishingHelper.emailManagersEmbargoAccessRequested(
            insecureContainer,
            user,
            owner,
            managers,
            secureContainer.organization,
            dataset
          )
        } yield ()

      val is = result.value.map(OkResult)
    }
  }

  val getDataUseAgreement
    : OperationBuilder = (apiOperation[Option[DataUseAgreement]](
    "getDataUseAgreement"
  )
    summary "get the data use agreement for this dataset"
    parameter (
      pathParam[String]("id").description("data set id")
    ))

  get("/:id/publication/data-use-agreement", operation(getDataUseAgreement)) {
    new AsyncResult {
      val result: EitherT[Future, ActionResult, Option[DataUseAgreementDTO]] =
        for {
          secureContainer <- getSecureContainer
          datasetId <- paramT[ExternalId]("id")

          dataset <- secureContainer.datasetManager
            .getByExternalIdWithMaxRole(datasetId)
            .map(_._1)
            .coreErrorToActionResult

          _ <- secureContainer
            .authorizeDataset(Set(DatasetPermission.ViewPeopleAndRoles))(
              dataset
            )
            .coreErrorToActionResult

          dataUseAgreement <- dataset.dataUseAgreementId
            .traverse(secureContainer.dataUseAgreementManager.get(_))
            .coreErrorToActionResult

        } yield dataUseAgreement.map(DataUseAgreementDTO(_))

      // Return 204 No Content if dataset does not have an agreement
      val is = result.value.map {
        case r @ Right(Some(_)) => OkResult(r)
        case r @ Right(None) => NoContentResult(r)
        case Left(errorResult) => errorResult
      }
    }
  }

  def handleGetDoiResponse(
    userId: String,
    datasetId: Int,
    response: GetLatestDoiResponse
  ): Either[CoreError, DoiDTO] = {
    response match {
      case GetLatestDoiResponse.OK(dto) => {
        dto.as[DoiDTO] match {
          case Right(decodedDoi) =>
            Right(decodedDoi)
          case Left(decodingFailure) =>
            Left(ParseError(decodingFailure))
        }
      }
      case GetLatestDoiResponse.NotFound(e) =>
        Left(domain.NotFound(e))
      case GetLatestDoiResponse.Forbidden(e) =>
        Left(DatasetRolePermissionError(userId, datasetId))
      case GetLatestDoiResponse.InternalServerError(e) =>
        Left(ServiceError(e))
      case GetLatestDoiResponse.Unauthorized =>
        Left(UnauthorizedError(s"DOI service authorization failed"))
    }
  }

  def handleCreateDoiResponse(
    userId: String,
    datasetId: Int,
    response: CreateDraftDoiResponse
  ): Either[CoreError, DoiDTO] = {
    response match {
      case CreateDraftDoiResponse.Created(dto) => {
        dto.as[DoiDTO] match {
          case Right(decodedDoi) =>
            Right(decodedDoi)
          case Left(decodingFailure) =>
            Left(ParseError(decodingFailure))
        }
      }
      case CreateDraftDoiResponse.BadRequest(e) =>
        Left(PredicateError(e))
      case CreateDraftDoiResponse.Forbidden(e) =>
        Left(DatasetRolePermissionError(userId, datasetId))
      case CreateDraftDoiResponse.InternalServerError(e) =>
        Left(ServiceError(e))
      case CreateDraftDoiResponse.Unauthorized =>
        Left(UnauthorizedError(s"DOI service authorization failed"))
    }
  }

  /**
    * The amount of time that presigned S3 URLs for banner assets should be
    * valid.
    */
  private val bannerTTL: Duration = 30.minutes

  val uploadBanner: OperationBuilder = (
    apiOperation[DatasetBannerDTO]("uploadBanner")
      summary "upload the banner image for a dataset"
      consumes "multipart/form-data"
      parameters (pathParam[String]("id").required.description("dataset id"),
      formParam[String]("banner").required
        .description("file to upload"))
  )

  // TODO: restrict to images
  put("/:id/banner", operation(uploadBanner)) {
    new AsyncResult {
      val result: EitherT[Future, ActionResult, DatasetBannerDTO] = for {
        datasetId <- paramT[String]("id")

        secureContainer <- getSecureContainer

        dataset <- secureContainer.datasetManager
          .getByNodeId(datasetId)
          .coreErrorToActionResult

        _ <- secureContainer
          .authorizeDataset(
            Set(
              DatasetPermission.ShowSettingsPage,
              DatasetPermission.EditDatasetDescription
            )
          )(dataset)
          .coreErrorToActionResult

        _ <- secureContainer.datasetManager
          .assertNotLocked(dataset)
          .coreErrorToActionResult

        fileItem <- fileParams.get("banner").orBadRequest().toEitherT[Future]

        oldAsset <- secureContainer.datasetAssetsManager
          .getBanner(dataset)
          .coreErrorToActionResult

        bannerAsset <- secureContainer.datasetAssetsManager
          .createOrUpdateBanner(
            dataset,
            datasetAssetClient.bucket,
            fileItem.name,
            asset =>
              datasetAssetClient
                .uploadAsset(
                  asset,
                  fileItem.size,
                  fileItem.contentType,
                  fileItem.getInputStream
                )
                .map(_ => asset),
            asset => datasetAssetClient.deleteAsset(asset).map(_ => asset)
          )
          .coreErrorToActionResult

        _ <- secureContainer.changelogManager
          .logEvent(
            dataset,
            ChangelogEventDetail.UpdateBannerImage(
              oldBanner = oldAsset.map(_.s3Url),
              newBanner = Some(bannerAsset.s3Url)
            )
          )
          .coreErrorToActionResult

        _ <- secureContainer.datasetManager
          .touchUpdatedAtTimestamp(dataset)
          .coreErrorToActionResult

        bannerUrl <- datasetAssetClient
          .generatePresignedUrl(bannerAsset, bannerTTL)
          .leftMap[CoreError](e => ExceptionError(new Exception(e)))
          .toEitherT[Future]
          .coreErrorToActionResult

      } yield DatasetBannerDTO(Some(bannerUrl))

      val is = result.value.map(OkResult)
    }
  }

  val getBanner: OperationBuilder = (
    apiOperation[Unit]("getBanner")
      summary "get a presigned URL for the banner image of a dataset"
      parameters (pathParam[String]("id").required.description("dataset id"))
  )
  get("/:id/banner", operation(getBanner)) {
    new AsyncResult {
      val result: EitherT[Future, ActionResult, DatasetBannerDTO] = for {
        datasetId <- paramT[String]("id")

        secureContainer <- getSecureContainer

        dataset <- secureContainer.datasetManager
          .getByNodeId(datasetId)
          .coreErrorToActionResult

        _ <- secureContainer
          .authorizeDataset(Set(DatasetPermission.ViewFiles))(dataset)
          .coreErrorToActionResult

        bannerAsset <- secureContainer.datasetAssetsManager
          .getBanner(dataset)
          .coreErrorToActionResult

        // Generate a presigned URL for the banner S3 asset, if it exists
        bannerUrl <- bannerAsset
          .map(datasetAssetClient.generatePresignedUrl(_, bannerTTL))
          .sequence
          .leftMap[CoreError](e => ExceptionError(new Exception(e)))
          .toEitherT[Future]
          .coreErrorToActionResult

      } yield DatasetBannerDTO(bannerUrl)

      val is = result.value.map(OkResult)
    }
  }

  val updateReadme: OperationBuilder = (
    apiOperation[Unit]("putReadme")
      summary "update the README description for a dataset"
      parameters (pathParam[String]("id").required.description("dataset id"),
      bodyParam[DatasetReadmeDTO]("body").required
        .description("update dataset readme"))
  )

  put("/:id/readme", operation(updateReadme)) {
    new AsyncResult {
      val result: EitherT[Future, ActionResult, Unit] = for {
        datasetId <- paramT[String]("id")

        secureContainer <- getSecureContainer

        dataset <- secureContainer.datasetManager
          .getByNodeId(datasetId)
          .coreErrorToActionResult

        _ <- secureContainer
          .authorizeDataset(
            Set(
              DatasetPermission.ShowSettingsPage,
              DatasetPermission.EditDatasetDescription
            )
          )(dataset)
          .coreErrorToActionResult

        _ <- secureContainer.datasetManager
          .assertNotLocked(dataset)
          .coreErrorToActionResult

        oldReadmeAsset <- secureContainer.datasetAssetsManager
          .getReadme(dataset)
          .coreErrorToActionResult

        _ <- checkIfMatchTimestamp("readme", oldReadmeAsset.map(_.etag))

        oldReadme <- oldReadmeAsset
          .traverse(datasetAssetClient.downloadAsset(_))
          .leftMap[CoreError](e => ExceptionError(new Exception(e)))
          .toEitherT[Future]
          .coreErrorToActionResult

        body <- extractOrErrorT[DatasetReadmeDTO](parsedBody)

        _ <- secureContainer.datasetAssetsManager
          .createOrUpdateReadme(
            dataset,
            datasetAssetClient.bucket,
            "readme.md",
            asset =>
              datasetAssetClient.uploadAsset(
                asset,
                body.readme.getBytes("utf-8").length,
                Some("text/plain"),
                IOUtils.toInputStream(body.readme, "utf-8")
              )
          )
          .coreErrorToActionResult

        _ <- secureContainer.changelogManager
          .logEvent(
            dataset,
            ChangelogEventDetail.UpdateReadme(
              oldReadme = oldReadme,
              newReadme = Some(body.readme)
            )
          )
          .coreErrorToActionResult

        _ <- secureContainer.datasetManager
          .touchUpdatedAtTimestamp(dataset)
          .coreErrorToActionResult

        updatedDataset <- secureContainer.datasetManager
          .getByNodeId(datasetId)
          .coreErrorToActionResult

        // Refresh to get new ETag timestamp
        updatedReadme <- secureContainer.datasetAssetsManager
          .getReadme(updatedDataset)
          .coreErrorToActionResult

        _ <- setETagHeader(updatedReadme.map(_.etag))

      } yield ()

      val is = result.value.map(OkResult)
    }
  }

  val getReadme: OperationBuilder = (
    apiOperation[Unit]("getReadme")
      summary "get the README description for a dataset"
      parameters (pathParam[String]("id").required.description("dataset id"))
  )
  get("/:id/readme", operation(getReadme)) {
    new AsyncResult {
      val result: EitherT[Future, ActionResult, DatasetReadmeDTO] = for {
        datasetId <- paramT[String]("id")

        secureContainer <- getSecureContainer

        dataset <- secureContainer.datasetManager
          .getByNodeId(datasetId)
          .coreErrorToActionResult

        _ <- secureContainer
          .authorizeDataset(Set(DatasetPermission.ViewFiles))(dataset)
          .coreErrorToActionResult

        readmeAsset <- secureContainer.datasetAssetsManager
          .getReadme(dataset)
          .coreErrorToActionResult

        // If the readme has not been created, return the empty string
        readme <- readmeAsset
          .map(datasetAssetClient.downloadAsset(_))
          .getOrElse(Right(""))
          .leftMap[CoreError](e => ExceptionError(new Exception(e)))
          .toEitherT[Future]
          .coreErrorToActionResult

        _ <- setETagHeader(readmeAsset.map(_.etag))

      } yield DatasetReadmeDTO(readme)

      val is = result.value.map(OkResult)
    }
  }

  val getStatusLog: OperationBuilder = (
    apiOperation[PaginatedStatusLogEntries]("getStatusLog")
      summary "get the log of the status changes for the data set"
      parameters (pathParam[String]("id").description("data set id"),
      queryParam[Int]("limit").optional
        .description("max number of status change returned")
        .defaultValue(DatasetsDefaultLimit),
      queryParam[Int]("offset").optional
        .description("offset used for pagination of results")
        .defaultValue(DatasetsDefaultOffset))
  )

  get("/:id/status-log", operation(getStatusLog)) {
    new AsyncResult {
      val result: EitherT[Future, ActionResult, PaginatedStatusLogEntries] =
        for {
          secureContainer <- getSecureContainer
          datasetId <- paramT[String]("id")
          dataset <- secureContainer.datasetManager
            .getByNodeId(datasetId)
            .orNotFound

          _ <- secureContainer
            .authorizeDataset(Set(DatasetPermission.ViewPeopleAndRoles))(
              dataset
            )
            .coreErrorToActionResult
          limit <- paramT[Int]("limit", default = DatasetsDefaultLimit)
          offset <- paramT[Int]("offset", default = DatasetsDefaultOffset)
          statusLogEntriesAndCount <- secureContainer.datasetManager
            .getStatusLog(dataset, limit, offset)
            .coreErrorToActionResult

          (statusLogEntries, logEntriesCount) = statusLogEntriesAndCount

        } yield
          PaginatedStatusLogEntries(
            limit,
            offset,
            logEntriesCount,
            entries = statusLogEntries.map {
              case (datasetStatusLogEntry, user) =>
                StatusLogEntryDTO(datasetStatusLogEntry, user)
            }.toList
          )

      override val is =
        result.value.map(OkResult(_))
    }
  }

  val getIgnoreFiles: OperationBuilder = (
    apiOperation[DatasetIgnoreFilesDTO]("getIgnoreFiles")
      summary "get a list of files to ignore when publishing for a dataset"
      parameters (pathParam[String]("id").required.description("dataset id"))
  )

  get("/:id/ignore-files", operation(getIgnoreFiles)) {
    new AsyncResult {
      val result: EitherT[Future, ActionResult, DatasetIgnoreFilesDTO] =
        for {
          secureContainer <- getSecureContainer
          datasetId <- paramT[String]("id")
          dataset <- secureContainer.datasetManager
            .getByNodeId(datasetId)
            .coreErrorToActionResult

          _ <- secureContainer
            .authorizeDataset(Set(DatasetPermission.ViewFiles))(dataset)
            .coreErrorToActionResult

          ignoreFiles <- secureContainer.datasetManager
            .getIgnoreFiles(dataset)
            .coreErrorToActionResult
        } yield DatasetIgnoreFilesDTO(dataset.id, ignoreFiles)

      override val is = result.value.map(OkResult(_))
    }
  }

  val setIgnoreFiles: OperationBuilder = (
    apiOperation[DatasetIgnoreFileDTO]("setIgnoreFiles")
      summary "set the files to ignore when publishing for a dataset"
      parameters (
        pathParam[String]("id").description("dataset id"),
        bodyParam[Seq[DatasetIgnoreFileDTO]]("body").required
          .description(
            "List of file names, can be empty to clear current ignore filenames"
          )
    )
  )

  put("/:id/ignore-files", operation(setIgnoreFiles)) {
    new AsyncResult {
      val result: EitherT[Future, ActionResult, DatasetIgnoreFilesDTO] =
        for {
          secureContainer <- getSecureContainer
          datasetId <- paramT[String]("id")
          dataset <- secureContainer.datasetManager
            .getByNodeId(datasetId)
            .coreErrorToActionResult
          ignoreFiles <- extractOrErrorT[Seq[DatasetIgnoreFileDTO]](parsedBody)
            .map(_.map(x => DatasetIgnoreFile(dataset.id, x.fileName)))

          _ <- secureContainer
            .authorizeDataset(
              Set(
                DatasetPermission.ShowSettingsPage,
                DatasetPermission.EditDatasetDescription
              )
            )(dataset)
            .coreErrorToActionResult

          updatedIgnoreFiles <- secureContainer.datasetManager
            .setIgnoreFiles(dataset, ignoreFiles)
            .coreErrorToActionResult

          _ <- secureContainer.changelogManager
            .logEvent(
              dataset,
              ChangelogEventDetail
                .UpdateIgnoreFiles(totalCount = updatedIgnoreFiles.length)
            )
            .coreErrorToActionResult

          _ <- secureContainer.datasetManager
            .touchUpdatedAtTimestamp(dataset)
            .coreErrorToActionResult

        } yield DatasetIgnoreFilesDTO(dataset.id, updatedIgnoreFiles)

      override val is = result.value.map(OkResult(_))
    }
  }

  val getOrganizationPublishedDatasets: OperationBuilder = (
    apiOperation[PaginatedPublishedDatasets]("getOrganizationPublishedDatasets")
      summary "get a paginated list of published datasets mapped from discover"
      parameters (
        queryParam[Int]("limit").optional
          .description("max number of datasets returned")
          .defaultValue(DatasetsDefaultLimit),
        queryParam[Int]("offset").optional
          .description("offset used for pagination of results")
          .defaultValue(DatasetsDefaultOffset),
        queryParam[String]("query").optional
          .description("parameter for the text search"),
        queryParam[String]("orderBy").optional
          .description(
            s"which data field to sort results by - values can be Name or UpdatedAt"
          )
          .allowableValues(AllowableOrderByValues)
          .defaultValue(DatasetManager.OrderByColumn.Name.entryName),
        queryParam[String]("orderDirection").optional
          .description(
            s"which direction to order the results by - value can be Desc or Asc"
          )
          .allowableValues(AllowableOrderByDirectionValues)
          .defaultValue(DatasetManager.OrderByDirection.Asc.entryName),
        queryParam[Boolean]("includeBannerUrl").optional
          .description(
            "If true, presigned banner image URLS will be returned with each dataset"
          )
          .defaultValue(false)
    )
  )
  get("/published/paginated", operation(getOrganizationPublishedDatasets)) {
    new AsyncResult {
      val result: EitherT[Future, ActionResult, PaginatedPublishedDatasets] =
        for {
          secureContainer <- getSecureContainer
          organization = secureContainer.organization
          user = secureContainer.user
          storageServiceClient = secureContainer.storageManager
          traceId <- getTraceId(request)

          limit <- paramT[Int]("limit", default = DatasetsDefaultLimit)
          offset <- paramT[Int]("offset", default = DatasetsDefaultOffset)

          orderByDirection <- paramT[DatasetManager.OrderByDirection](
            "orderDirection",
            default = DatasetManager.OrderByDirection.Asc
          )

          orderBy <- paramT[DatasetManager.OrderByColumn](
            "orderBy",
            default = DatasetManager.OrderByColumn.Name
          )

          textSearch <- optParamT[String]("query")

          includeBannerUrl <- paramT[Boolean](
            "includeBannerUrl",
            default = false
          )

          // Search for published datasets in the organization. The user does
          // not need to have internal platform access to these.
          publishedDatasetsForOrganization <- DataSetPublishingHelper
            .getPublishedDatasetsForOrganization(
              searchClient,
              organization,
              Some(limit),
              Some(offset),
              (orderBy, orderByDirection),
              textSearch
            )
            .coreErrorToActionResult

          // Out of this list, get datasets that the user can access in the platform
          userDatasetsAndStatuses <- secureContainer.datasetManager
            .find(
              user = user,
              withRole = Role.Viewer,
              datasetIds = Some(
                publishedDatasetsForOrganization.datasets.toList
                  .flatMap(_.sourceDatasetId)
              )
            )
            .coreErrorToActionResult

          datasetDtos <- datasetDTOs(
            userDatasetsAndStatuses,
            includeBannerUrl = includeBannerUrl,
            includePublishedDataset = true
          )(
            asyncExecutor,
            secureContainer,
            storageServiceClient,
            datasetAssetClient,
            DataSetPublishingHelper.getPublishedDatasetsFromDiscover(
              publishClient
            ),
            system,
            jwtConfig
          ).map(_.map(dto => (dto.content.intId, dto)).toMap).orError

          // Aggregate all requested and granted embargo preview requests for
          // this user to merge with the list of published datasets.
          embargoPreviewAccess <- secureContainer.datasetPreviewManager
            .forUser(secureContainer.user)
            .map(_.map(p => (p.datasetId, p.embargoAccess)).toMap)
            .orError

          datasetsAndPublishedDatasets = publishedDatasetsForOrganization.datasets
            .map(publishedDataset => {
              DatasetAndPublishedDataset(
                publishedDataset.sourceDatasetId
                  .flatMap(datasetDtos.get(_)),
                publishedDataset,
                publishedDataset.sourceDatasetId
                  .flatMap(embargoPreviewAccess.get(_))
              )
            })
            .toList

          _ <- auditLogger
            .message()
            .append(
              "description",
              "Published dataset search results (paginated)"
            )
            .append("organization-id", organization.id)
            .append("organization-node-id", organization.nodeId)
            .append(
              "dataset-ids",
              datasetDtos.map(_._2.content.intId).toSeq: _*
            )
            .append(
              "dataset-node-ids",
              datasetDtos.map(_._2.content.id).toSeq: _*
            )
            .log(traceId)
            .toEitherT
            .coreErrorToActionResult
        } yield
          PaginatedPublishedDatasets(
            limit,
            offset,
            publishedDatasetsForOrganization.totalCount,
            datasetsAndPublishedDatasets
          )

      override val is = result.value.map(OkResult(_))
    }
  }

  val getChangelog: OperationBuilder = (
    apiOperation[ChangelogPage]("getChangelog")
      .summary("get dataset changelog")
      .parameters(
        pathParam[String]("id").description("data set id"),
        queryParam[Int]("limit").optional
          .description("max number event groups")
          .defaultValue(DatasetsDefaultLimit),
        queryParam[String]("cursor").optional
          .description("cursor to next page of event groups"),
        queryParam[ChangelogEventCategory]("category").optional
          .description("filter events by category")
          .allowableValues(ChangelogEventCategory.values.map(_.entryName)),
        queryParam[LocalDate]("startDate").optional
          .description("oldest event to return in the timeline"),
        queryParam[Int]("userId").optional
          .description("filter events by user")
      )
    )

  get("/:id/changelog/timeline", operation(getChangelog)) {
    new AsyncResult {
      val result: EitherT[Future, ActionResult, ChangelogPage] =
        for {
          secureContainer <- getSecureContainer

          datasetId <- paramT[String]("id")
          limit <- paramT[Int]("limit", default = DatasetsDefaultLimit)
          cursor <- optParamT[ChangelogEventGroupCursor]("cursor")
          category <- optParamT[ChangelogEventCategory]("category")
          startDate <- optParamT[LocalDate]("startDate")
          userId <- optParamT[Int]("userId")

          dataset <- secureContainer.datasetManager
            .getByNodeId(datasetId)
            .orNotFound

          _ <- secureContainer
            .authorizeDataset(Set(DatasetPermission.ViewFiles))(dataset)
            .coreErrorToActionResult

          eventGroupsAndCursor <- secureContainer.changelogManager
            .getTimeline(
              dataset,
              limit = limit,
              cursor = cursor,
              category = category,
              startDate = startDate,
              userId = userId
            )
            .coreErrorToActionResult

          (eventGroups, cursor) = eventGroupsAndCursor

        } yield
          ChangelogPage(
            cursor.map(ChangelogEventGroupCursor.encodeBase64(_)),
            eventGroups.map(ChangelogEventGroupDTO.from _ tupled)
          )

      override val is = result.value.map(OkResult(_))
    }
  }

  implicit val timelineCursorParam: Param[ChangelogEventGroupCursor] =
    Param[String]
      .map(SerializedCursor(_))
      .emap(
        s =>
          ChangelogEventGroupCursor
            .decodeBase64(s)
            .leftMap(_ => BadRequest(Error("Invalid cursor")))
      )

  implicit val eventCursorParam: Param[ChangelogEventCursor] =
    Param[String]
      .map(SerializedCursor(_))
      .emap(
        s =>
          ChangelogEventCursor
            .decodeBase64(s)
            .leftMap(_ => BadRequest(Error("Invalid cursor")))
      )

  implicit val eventCategoryParam: Param[ChangelogEventCategory] =
    Param.enumParam(ChangelogEventCategory)

  val getChangelogEvents: OperationBuilder = (
    apiOperation[ChangelogEventPage]("getChangelogEvents")
      .summary("get events from changelog")
      .parameters(
        pathParam[String]("id").description("data set id"),
        queryParam[Int]("limit").optional
          .description("max number of events")
          .defaultValue(DatasetsDefaultLimit),
        queryParam[String]("cursor").required
          .description("cursor to next page of events")
      )
    )

  get("/:id/changelog/events", operation(getChangelogEvents)) {
    new AsyncResult {
      val result: EitherT[Future, ActionResult, ChangelogEventPage] =
        for {
          secureContainer <- getSecureContainer

          datasetId <- paramT[String]("id")
          limit <- paramT[Int]("limit", default = DatasetsDefaultLimit)
          cursor <- paramT[ChangelogEventCursor]("cursor")

          dataset <- secureContainer.datasetManager
            .getByNodeId(datasetId)
            .orNotFound

          _ <- secureContainer
            .authorizeDataset(Set(DatasetPermission.ViewFiles))(dataset)
            .coreErrorToActionResult

          eventsAndCursor <- secureContainer.changelogManager
            .getEvents(dataset, limit = limit, cursor = cursor)
            .coreErrorToActionResult

          (events, cursor) = eventsAndCursor

        } yield
          ChangelogEventPage(
            cursor.map(ChangelogEventCursor.encodeBase64(_)),
            events
          )

      override val is = result.value.map(OkResult(_))
    }
  }

}<|MERGE_RESOLUTION|>--- conflicted
+++ resolved
@@ -3021,7 +3021,6 @@
                 _ <- DataSetPublishingHelper
                   .sendPublishRequest(
                     secureContainer,
-<<<<<<< HEAD
                     dataset = validated.dataset,
                     owner = validated.owner,
                     ownerBearerToken = bearerToken,
@@ -3036,23 +3035,7 @@
                     embargoReleaseDate = validated.embargoReleaseDate,
                     collections = collections,
                     externalPublications = externalPublications
-                  )(ec, materializer, jwtConfig)
-=======
-                    validated.dataset,
-                    validated.owner,
-                    publicationInfo.ownerOrcid,
-                    publicationInfo.description,
-                    publicationInfo.license,
-                    contributors.toList,
-                    validated.publicationType == PublicationType.Embargo,
-                    modelServiceClient,
-                    publishClient,
-                    sendNotification,
-                    validated.embargoReleaseDate,
-                    collections,
-                    externalPublications
                   )(ec, system, jwtConfig)
->>>>>>> fd5e7c53
                   .coreErrorToActionResult
 
                 response <- secureContainer.datasetPublicationStatusManager

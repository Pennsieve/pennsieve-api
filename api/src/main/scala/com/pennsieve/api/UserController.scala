--- conflicted
+++ resolved
@@ -649,34 +649,7 @@
 
         orcidId = loggedInUser.orcidAuthorization.get.orcid
 
-<<<<<<< HEAD
-        //1.) DELETING user attr custom:orcid in cognito
-        _ <- cognitoClient
-          .deleteUserAttributes(
-            loggedInUser.email,
-            List(OrcidIdentityProvider.customAttributeName)
-          )
-          .toEitherT
-          .coreErrorToActionResult()
-
-          //2.) UNLINKING the external user
-          //NOTE: here we want to check whether the LINK and the EXTERNAL USER exist
-        _ <- cognitoClient
-          .unlinkExternalUser(
-            OrcidIdentityProvider.name,
-            OrcidIdentityProvider.attributeNameForUnlink,
-            orcidId
-          )
-          .toEitherT
-          .coreErrorToActionResult()
-
-          //3.) DELETING the external user in cognito
-        _ <- cognitoClient
-          .deleteUser(OrcidIdentityProvider.cognitoUsername(orcidId))
-          .toEitherT
-          .coreErrorToActionResult()
-        //4.) UPDATING user in Pennsieve DB (removing orcid auth)
-=======
+
         hasExternalUserLink <- cognitoClient
           .hasExternalUserLink(loggedInUser.email, OrcidIdentityProvider.name)
           .toEitherT
@@ -693,7 +666,6 @@
               .coreErrorToActionResult()
         }
 
->>>>>>> 0948b67a
         updatedUser = loggedInUser.copy(orcidAuthorization = None)
         _ <- secureContainer.userManager.update(updatedUser).orError()
       } yield ()

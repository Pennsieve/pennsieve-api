/*
 * Copyright 2021 University of Pennsylvania
 *
 * Licensed under the Apache License, Version 2.0 (the "License");
 * you may not use this file except in compliance with the License.
 * You may obtain a copy of the License at
 *
 *     http://www.apache.org/licenses/LICENSE-2.0
 *
 * Unless required by applicable law or agreed to in writing, software
 * distributed under the License is distributed on an "AS IS" BASIS,
 * WITHOUT WARRANTIES OR CONDITIONS OF ANY KIND, either express or implied.
 * See the License for the specific language governing permissions and
 * limitations under the License.
 */

package com.pennsieve.api

import akka.Done
import akka.actor.ActorSystem
import cats.implicits._
import cats.data.EitherT
import com.pennsieve.core.utilities.{ checkOrError, checkOrErrorT }
import com.pennsieve.core.utilities.FutureEitherHelpers.implicits.FutureEitherT
import com.pennsieve.domain.{ CoreError, PredicateError, UnauthorizedError }
import com.pennsieve.dtos.Builders.{
  dataCanvasDTO,
  dataCanvasFolderDTO,
  datacanvasDTOs,
  packageDTO
}
import com.pennsieve.dtos.{
  DataCanvasDTO,
  DataCanvasFolderDTO,
  DownloadManifestDTO,
  DownloadRequest,
  PackageDTO
}
import com.pennsieve.helpers.APIContainers.{
  InsecureAPIContainer,
  SecureContainerBuilderType
}
import com.pennsieve.helpers.ResultHandlers.{
  CreatedResult,
  NoContentResult,
  OkResult
}
import com.pennsieve.helpers.either.EitherTErrorHandler.implicits._
import com.pennsieve.models.{ DataCanvasPackage, Package, Role }
import org.json4s.{ JNothing, JValue }
import org.scalatra.{ ActionResult, AsyncResult, BadRequest, ScalatraServlet }
import org.scalatra.swagger.Swagger

import scala.concurrent.{ ExecutionContext, Future }

// TODO:
//   1. do we need to deal with locking of data-canvases?
//   2. check authorization (see: secureContainer.authorizeDataset)
//   2. we should emit ChangeLog events
//   3. extract and utilize traceIds

case class CreateDataCanvasRequest(
  name: String,
  description: String,
  isPublic: Option[Boolean] = None,
  status: Option[String] = None
)

case class UpdateDataCanvasRequest(
  name: String,
  description: String,
  isPublic: Option[Boolean] = None,
  status: Option[String] = None
)

case class AttachPackageRequest(
  datasetId: Int,
  packageId: Int,
  organizationId: Option[Int]
)

case class CreateDataCanvasFolder(name: String, parent: Option[Int])
case class RenameDataCanvasFolder(oldName: String, newName: String)
case class MoveDataCanvasFolder(oldParent: Int, newParent: Int)

class DataCanvasController(
  val insecureContainer: InsecureAPIContainer,
  val secureContainerBuilder: SecureContainerBuilderType,
  implicit
  val system: ActorSystem,
  asyncExecutor: ExecutionContext
)(implicit
  val swagger: Swagger
) extends ScalatraServlet
    with AuthenticatedController {

  override protected implicit def executor: ExecutionContext = asyncExecutor

  override val pennsieveSwaggerTag = "DataCanvas"

  implicit class JValueExtended(value: JValue) {
    def hasField(childString: String): Boolean =
      (value \ childString) != JNothing
  }

  //
  // DataCanvas operations
  //

  /**
    * GET the DataCanvases owned by the requesting user
    */
  get(
    "/",
    operation(
      apiOperation[List[DataCanvasDTO]]("getOwnedDataCanvases")
        summary "gets the data-canvases owner by the user"
    )
  ) {
    new AsyncResult {
      val result: EitherT[Future, ActionResult, Seq[DataCanvasDTO]] = for {
        secureContainer <- getSecureContainer
        userId = secureContainer.user.id

        canvases <- secureContainer.dataCanvasManager
          .getForUser(userId = userId, withRole = Role.Owner)
          .coreErrorToActionResult

        dtos <- datacanvasDTOs(canvases)(
          asyncExecutor,
          secureContainer,
          system,
          jwtConfig
        ).coreErrorToActionResult

      } yield dtos
      override val is = result.value.map(OkResult(_))
    }
  }

  /**
    * GET a DataCanvas by its internal numeric identifier (`id`)
    */
  get(
    "/:id",
    operation(
      apiOperation[DataCanvasDTO]("getDataCanvas")
        summary "gets a data-canvas"
        parameters (
          pathParam[String]("id").description("data-canvas id")
        )
    )
  ) {
    new AsyncResult {
      val result: EitherT[Future, ActionResult, DataCanvasDTO] = for {
        datacanvasId <- paramT[Int]("id")
        secureContainer <- getSecureContainer()

        datacanvas <- secureContainer.dataCanvasManager
          .getById(datacanvasId)
          .coreErrorToActionResult()

        dto <- dataCanvasDTO(datacanvas)(
          asyncExecutor,
          secureContainer,
          system,
          jwtConfig
        ).coreErrorToActionResult()

      } yield dto

      override val is = result.value.map(OkResult(_))
    }
  }

  get(
    "/get/:nodeId",
    operation(
      apiOperation[DataCanvasDTO]("getPublicDataCanvas")
        summary "gets a public data-canvas regardless of organization"
        parameters (
          pathParam[String]("nodeId").description("the data-canvas node id")
        )
    )
  ) {
    new AsyncResult {
      val result: EitherT[Future, ActionResult, DataCanvasDTO] = for {
        nodeId <- paramT[String]("nodeId")
        secureContainer <- getSecureContainer()

        response <- secureContainer.allDataCanvasesViewManager
          .get(nodeId)
          .coreErrorToActionResult()

        organizationId = response._1
        datacanvas = response._2

        _ <- checkOrErrorT[CoreError](datacanvas.isPublic)(
          UnauthorizedError("data-canvas is not publicly available")
        ).coreErrorToActionResult()

        dto <- dataCanvasDTO(datacanvas)(
          asyncExecutor,
          secureContainer,
          system,
          jwtConfig
        ).coreErrorToActionResult()

      } yield dto

      override val is = result.value.map(OkResult(_))
    }
  }

  /**
    * Create a DataCanvas
    */
  post(
    "/",
    operation(
      apiOperation[DataCanvasDTO]("createDataCanvas")
        summary "creates a data-canvas"
        parameters (
          bodyParam[CreateDataCanvasRequest]("body")
            .description("name and properties of new data-canvas")
          )
    )
  ) {
    new AsyncResult {
      val result: EitherT[Future, ActionResult, DataCanvasDTO] = for {
        secureContainer <- getSecureContainer()
        body <- extractOrErrorT[CreateDataCanvasRequest](parsedBody)

        status <- body.status match {
          case Some(name) =>
            secureContainer.db
              .run(secureContainer.datasetStatusManager.getByName(name))
              .toEitherT
              .coreErrorToActionResult()
          case None => // Use the default status
            secureContainer.db
              .run(secureContainer.datasetStatusManager.getDefaultStatus)
              .toEitherT
              .coreErrorToActionResult()
        }

        newDataCanvas <- secureContainer.dataCanvasManager
          .create(
            body.name,
            body.description,
            isPublic = body.isPublic,
            statusId = Some(status.id)
          )
          .coreErrorToActionResult()

        // TODO: changelog event: Created DataCanvas

        dto <- dataCanvasDTO(newDataCanvas)(
          asyncExecutor,
          secureContainer,
          system,
          jwtConfig
        ).orError()
      } yield dto

      override val is = result.value.map(CreatedResult)
    }
  }

  /**
    * Update a DataCanvas
    */
  put(
    "/:id",
    operation(
      apiOperation[DataCanvasDTO]("updateDataCanvas")
        summary "update a data-canvas"
        parameters (
          pathParam[Int]("id").description("data-canvas id"),
          bodyParam[UpdateDataCanvasRequest]("body")
            .description("name and properties of new data-canvas")
      )
    )
  ) {
    new AsyncResult {
      val result: EitherT[Future, ActionResult, DataCanvasDTO] = for {
        id <- paramT[Int]("id")
        secureContainer <- getSecureContainer()
        body <- extractOrErrorT[UpdateDataCanvasRequest](parsedBody)

        dataCanvas <- secureContainer.dataCanvasManager
          .getById(id)
          .orNotFound()

        oldStatus <- secureContainer.datasetStatusManager
          .get(dataCanvas.statusId)
          .coreErrorToActionResult()

        newStatus <- body.status match {
          case Some(name) => {
            secureContainer.db
              .run(secureContainer.datasetStatusManager.getByName(name))
              .toEitherT
              .coreErrorToActionResult()
          }
          case None => // Keep existing status
            EitherT.rightT[Future, ActionResult](oldStatus)
        }

        updatedDataCanvas <- secureContainer.dataCanvasManager
          .update(
            dataCanvas.copy(
              name = body.name,
              description = body.description,
              statusId = newStatus.id,
              isPublic = body.isPublic.getOrElse(false)
            )
          )
          .orBadRequest()

        // TODO: changelog event: Updated DataCanvas

        dto <- dataCanvasDTO(updatedDataCanvas)(
          asyncExecutor,
          secureContainer,
          system,
          jwtConfig
        ).orError()
      } yield dto

      override val is = result.value.map(CreatedResult(_))
    }
  }

  delete(
    "/:id",
    operation(
      apiOperation[Done]("deleteDataCanvas")
        summary "delete a data-canvas"
        parameters (
          pathParam[Int]("id").description("data-canvas id")
        )
    )
  ) {
    new AsyncResult() {
      val result: EitherT[Future, ActionResult, Done] = for {
        id <- paramT[Int]("id")
        secureContainer <- getSecureContainer()

        dataCanvas <- secureContainer.dataCanvasManager
          .getById(id)
          .orNotFound()

        _ <- secureContainer.dataCanvasManager
          .delete(dataCanvas)
          .orForbidden()

      } yield Done
      override val is = result.value.map(NoContentResult)
    }
  }

  //
  // Folder operations
  //

  /**
    * Get a Folder
    */
  get(
    "/:canvasId/folder/:folderId",
    operation(
      apiOperation[DataCanvasFolderDTO]("getDataCanvasFolder")
        summary "get a data-canvas folder"
        parameters (
          pathParam[Int]("canvasId").description("data-canvas id"),
          pathParam[Int]("folderId").description("folder id")
      )
    )
  ) {
    new AsyncResult() {
      val result: EitherT[Future, ActionResult, DataCanvasFolderDTO] = for {
        canvasId <- paramT[Int]("canvasId")
        folderId <- paramT[Int]("folderId")
        secureContainer <- getSecureContainer()

        canvas <- secureContainer.dataCanvasManager
          .getById(canvasId)
          .orNotFound()

        folder <- secureContainer.dataCanvasManager
          .getFolder(canvas.id, folderId)
          .orNotFound()

        dto <- dataCanvasFolderDTO(folder)(
          asyncExecutor,
          secureContainer,
          system,
          jwtConfig
        ).coreErrorToActionResult()

      } yield dto

      override val is = result.value.map(OkResult(_))
    }
  }

  /**
    * Create a Folder
    */
  post(
    "/:canvasId/folder",
    operation(
      apiOperation[DataCanvasFolderDTO]("createDataCanvasFolder")
        summary "create a data-canvas folder"
        parameters (
          pathParam[Int]("canvasId").description("data-canvas id"),
          bodyParam[CreateDataCanvasFolder]("body")
            .description("name of folder and parent folder id (optional)")
      )
    )
  ) {
    new AsyncResult() {
      val result: EitherT[Future, ActionResult, DataCanvasFolderDTO] = for {
        canvasId <- paramT[Int]("canvasId")
        body <- extractOrErrorT[CreateDataCanvasFolder](parsedBody)
        secureContainer <- getSecureContainer()

        canvas <- secureContainer.dataCanvasManager
          .getById(canvasId)
          .orNotFound()

        parentFolder <- body.parent match {
          case Some(parentId) =>
            secureContainer.dataCanvasManager
              .getFolder(canvas.id, parentId)
              .orNotFound()
          case None =>
            secureContainer.dataCanvasManager
              .getRootFolder(canvas.id)
              .orNotFound()
        }

        folder <- secureContainer.dataCanvasManager
          .createFolder(canvas.id, body.name, Some(parentFolder.id))
          .orBadRequest()

        dto <- dataCanvasFolderDTO(folder)(
          asyncExecutor,
          secureContainer,
          system,
          jwtConfig
        ).coreErrorToActionResult()

      } yield dto

      override val is = result.value.map(CreatedResult(_))
    }
  }

  /**
    * Rename a Folder
    */
  put(
    "/:canvasId/folder/:folderId/rename",
    operation(
      apiOperation[DataCanvasFolderDTO]("renameDataCanvasFolder")
        summary "rename a data-canvas folder"
        parameters (
          pathParam[Int]("canvasId").description("data-canvas id"),
          pathParam[Int]("folderId").description("folder id"),
          bodyParam[RenameDataCanvasFolder]("body")
            .description("the folder's current name and new name")
      )
    )
  ) {
    new AsyncResult() {
      val result: EitherT[Future, ActionResult, DataCanvasFolderDTO] = for {
        canvasId <- paramT[Int]("canvasId")
        folderId <- paramT[Int]("folderId")
        body <- extractOrErrorT[RenameDataCanvasFolder](parsedBody)
        secureContainer <- getSecureContainer()

        _ <- secureContainer.dataCanvasManager
          .getById(canvasId)
          .orNotFound()

        folder <- secureContainer.dataCanvasManager
          .getFolder(canvasId, folderId)
          .orNotFound()

        updatedFolder <- secureContainer.dataCanvasManager
          .updateFolder(folder.copy(name = body.newName))
          .orBadRequest()

        dto <- dataCanvasFolderDTO(updatedFolder)(
          asyncExecutor,
          secureContainer,
          system,
          jwtConfig
        ).coreErrorToActionResult()

      } yield dto

      override val is = result.value.map(CreatedResult(_))
    }
  }

  /**
    * Move a Folder
    */
  put(
    "/:canvasId/folder/:folderId/move",
    operation(
      apiOperation[DataCanvasFolderDTO]("moveDataCanvasFolder")
        summary "move a data-canvas folder"
        parameters (
          pathParam[Int]("canvasId").description("data-canvas id"),
          pathParam[Int]("folderId").description("folder id"),
          bodyParam[MoveDataCanvasFolder]("body")
            .description("the folder's current parent and new parent")
      )
    )
  ) {
    new AsyncResult() {
      val result: EitherT[Future, ActionResult, DataCanvasFolderDTO] = for {
        canvasId <- paramT[Int]("canvasId")
        folderId <- paramT[Int]("folderId")
        body <- extractOrErrorT[MoveDataCanvasFolder](parsedBody)
        secureContainer <- getSecureContainer()
        _ <- secureContainer.dataCanvasManager
          .getById(canvasId)
          .orNotFound()

        folder <- secureContainer.dataCanvasManager
          .getFolder(canvasId, folderId)
          .orNotFound()

        _ <- secureContainer.dataCanvasManager
          .getFolder(canvasId, body.oldParent)
          .orNotFound()

        _ <- secureContainer.dataCanvasManager
          .getFolder(canvasId, body.newParent)
          .orNotFound()

        updatedFolder <- secureContainer.dataCanvasManager
          .updateFolder(folder.copy(parentId = Some(body.newParent)))
          .orBadRequest()

        dto <- dataCanvasFolderDTO(updatedFolder)(
          asyncExecutor,
          secureContainer,
          system,
          jwtConfig
        ).coreErrorToActionResult()

      } yield dto

      override val is = result.value.map(CreatedResult(_))
    }
  }

  /**
    * Delete a Folder
    */
  delete(
    "/:canvasId/folder/:folderId",
    operation(
      apiOperation[Done]("deleteDataCanvasFolder")
        summary "delete a data-canvas folder and its sub-folders"
        parameters (
          pathParam[Int]("canvasId").description("data-canvas id"),
          pathParam[Int]("folderId").description("folder id")
      )
    )
  ) {
    new AsyncResult() {
      val result: EitherT[Future, ActionResult, Done] = for {
        canvasId <- paramT[Int]("canvasId")
        folderId <- paramT[Int]("folderId")

        secureContainer <- getSecureContainer()
        _ <- secureContainer.dataCanvasManager
          .getById(canvasId)
          .orNotFound()

        folder <- secureContainer.dataCanvasManager
          .getFolder(canvasId, folderId)
          .orNotFound()

        _ <- secureContainer.dataCanvasManager
          .deleteFolder(folder)
          .orBadRequest()

      } yield Done

      override val is = result.value.map(NoContentResult(_))
    }
  }

  //
  // Package operations
  //

  /**
    * attach a Package to a DataCanvas
    */
  // TODO: should this return an ExtendedPackageDTO ??
  post(
    "/:canvasId/folder/:folderId/package",
    operation(
      apiOperation[PackageDTO]("addPackageToDataCanvas")
        summary "add a package to a data-canvas"
        parameters (
          pathParam[Int]("canvasId").description("data-canvas id"),
          pathParam[Int]("folderId").description("folder id"),
          bodyParam[AttachPackageRequest]("body")
            .description("package to attach to data-canvas")
      )
    )
  ) {
    new AsyncResult {
      val result: EitherT[Future, ActionResult, PackageDTO] = for {
        canvasId <- paramT[Int]("canvasId")
        folderId <- paramT[Int]("folderId")
        body <- extractOrErrorT[AttachPackageRequest](parsedBody)
<<<<<<< HEAD
        secureContainer <- getSecureContainer()
        dataCanvas <- secureContainer.dataCanvasManager
          .getById(id)
=======
        secureContainer <- getSecureContainer

        canvas <- secureContainer.dataCanvasManager
          .getById(canvasId)
          .orNotFound()

        folder <- secureContainer.dataCanvasManager
          .getFolder(canvasId, folderId)
>>>>>>> b054bdf1
          .orNotFound()

        dataset <- secureContainer.datasetManager
          .get(body.datasetId)
          .orNotFound()

        pkg <- secureContainer.packageManager
          .get(body.packageId)
          .orNotFound()

        organization <- secureContainer.organizationManager
          .get(body.organizationId.getOrElse(secureContainer.organization.id))
          .orNotFound()

        _ <- secureContainer.dataCanvasManager
<<<<<<< HEAD
          .attachPackage(dataCanvas.id, dataset.id, pkg.id, organization.id)
          .orBadRequest()

        dto <- packageDTO(pkg, dataset)(asyncExecutor, secureContainer)
          .orError()

=======
          .attachPackage(
            canvas.id,
            folder.id,
            dataset.id,
            pkg.id,
            organization.id
          )
          .orBadRequest

        dto <- packageDTO(pkg, dataset)(asyncExecutor, secureContainer).orError
>>>>>>> b054bdf1
      } yield dto

      override val is = result.value.map(CreatedResult(_))
    }
  }

  /**
    * detach a Package from a DataCanvas
    */
  delete(
    "/:canvasId/folder/:folderId/package/:packageId",
    operation(
      apiOperation[Done]("removePackageFromDataCanvas")
        summary "remove a package from a data-canvas"
        parameters (
          pathParam[Int]("canvasId").description("data-canvas id"),
          pathParam[Int]("folderId").description("data-canvas folder id"),
          pathParam[Int]("packageId").description("package id")
      )
    )
  ) {
    new AsyncResult {
      val result: EitherT[Future, ActionResult, Done] = for {
<<<<<<< HEAD
        id <- paramT[Int]("id")
        pkgId <- paramT[Int]("pkgId")
        secureContainer <- getSecureContainer()
        _ <- secureContainer.dataCanvasManager
          .getById(id)
          .orNotFound()
=======
        canvasId <- paramT[Int]("canvasId")
        folderId <- paramT[Int]("folderId")
        packageId <- paramT[Int]("packageId")
        secureContainer <- getSecureContainer

        _ = println(
          s">>> API >>> delete() canvasId: ${canvasId} folderId: ${folderId} packageId: ${packageId}"
        )
>>>>>>> b054bdf1

        canvas <- secureContainer.dataCanvasManager
          .getById(canvasId)
          .orNotFound()

<<<<<<< HEAD
        _ <- secureContainer.dataCanvasManager
          .detachPackage(dataCanvasPackage)
          .orForbidden()

      } yield Done
      override val is = result.value.map(OkResult)
    }
  }

  /**
    * get a Package attached to a DataCanvas
    */
  // TODO: should this return an ExtendedPackageDTO ??
  get(
    "/:id/package/:pkgId",
    operation(
      apiOperation[PackageDTO]("getDataCanvasPackage")
        summary "get a package attached to a data-canvas"
        parameters (
          pathParam[Int]("id").description("data-canvas id"),
          pathParam[Int]("pkgId").description("package id")
      )
    )
  ) {
    new AsyncResult {
      val result: EitherT[Future, ActionResult, PackageDTO] = for {
        id <- paramT[Int]("id")
        pkgId <- paramT[Int]("pkgId")
        secureContainer <- getSecureContainer()
        _ <- secureContainer.dataCanvasManager
          .getById(id)
          .orNotFound()

        dataCanvasPackage <- secureContainer.dataCanvasManager
          .getPackage(id, pkgId)
=======
        _ = println(s">>> API >>> canvas: ${canvas}")

        folder <- secureContainer.dataCanvasManager
          .getFolder(canvas.id, folderId)
>>>>>>> b054bdf1
          .orNotFound()

        _ = println(s">>> API >>> folder: ${folder}")

        pkg <- secureContainer.packageManager
          .get(packageId)
          .orNotFound()

<<<<<<< HEAD
        dto <- packageDTO(pkg, dataset)(asyncExecutor, secureContainer)
          .orError()
=======
        _ = println(s">>> API >>> pkg: ${pkg}")
>>>>>>> b054bdf1

        dataCanvasPackage <- secureContainer.dataCanvasManager
          .getPackage(folder.id, pkg.datasetId, pkg.id)
          .coreErrorToActionResult()

<<<<<<< HEAD
  /**
    * get a list of all Packages attached to a DataCanvas
    */
  get(
    "/:id/packages",
    operation(
      apiOperation[List[Package]]("getPackagesForDataCanvas")
        summary "get the packages attached to a data-canvas"
        parameters (
          pathParam[Int]("id").description("data-canvas id")
        )
    )
  ) {
    new AsyncResult {
      val result: EitherT[Future, ActionResult, Seq[Package]] = for {
        id <- paramT[Int]("id")
        secureContainer <- getSecureContainer()
        _ <- secureContainer.dataCanvasManager
          .getById(id)
          .coreErrorToActionResult()

        packages <- secureContainer.dataCanvasManager
          .getPackages(id)
          .coreErrorToActionResult()
=======
        _ = println(s">>> API >>> dataCanvasPackage: ${dataCanvasPackage}")

        _ <- secureContainer.dataCanvasManager
          .detachPackage(dataCanvasPackage)
          .orForbidden

      } yield Done
>>>>>>> b054bdf1

      override val is = result.value.map(NoContentResult)
    }
  }

  /**
    * attach a list of Packages to a DataCanvas
    */
<<<<<<< HEAD
  post(
    "/:id/packages",
    operation(
      apiOperation[Done]("addPackagesToDataCanvas")
        summary "add multiple packages to a data-canvas"
        parameters (
          pathParam[Int]("id").description("data-canvas id"),
          bodyParam[List[AttachPackageRequest]]("body")
            .description("packages to attach to data-canvas")
      )
    )
  ) {
    new AsyncResult {
      val result: EitherT[Future, ActionResult, Done] = for {
        id <- paramT[Int]("id")
        packages <- extractOrErrorT[List[AttachPackageRequest]](parsedBody)
        secureContainer <- getSecureContainer()
        dataCanvas <- secureContainer.dataCanvasManager
          .getById(id)
          .coreErrorToActionResult()

        _ = packages.map { p =>
          for {
            dataset <- secureContainer.datasetManager
              .get(p.datasetId)
              .coreErrorToActionResult()

            organization <- secureContainer.organizationManager
              .get(p.organizationId.getOrElse(secureContainer.organization.id))
              .coreErrorToActionResult()

            pkg <- secureContainer.packageManager
              .get(p.packageId)
              .coreErrorToActionResult()

            dataCanvasPackage <- secureContainer.dataCanvasManager
              .attachPackage(dataCanvas.id, dataset.id, pkg.id, organization.id)
              .orBadRequest()

          } yield dataCanvasPackage
        }
      } yield Done
      override val is = result.value.map(OkResult)
    }
  }
=======
  // TODO: return a list of PackageDTO
//  post(
//    "/:canvasId/folder/:folderId/packages",
//    operation(
//      apiOperation[Done]("addPackagesToDataCanvas")
//        summary "add multiple packages to a data-canvas"
//        parameters (
//          pathParam[Int]("canvasId").description("data-canvas id"),
//          pathParam[Int]("folderId").description("data-canvas folder id"),
//          bodyParam[List[AttachPackageRequest]]("body")
//            .description("packages to attach to data-canvas")
//      )
//    )
//  ) {
//    new AsyncResult {
//      val result: EitherT[Future, ActionResult, Done] = for {
//        canvasId <- paramT[Int]("canvasId")
//        folderId <- paramT[Int]("folderId")
//        packages <- extractOrErrorT[List[AttachPackageRequest]](parsedBody)
//        secureContainer <- getSecureContainer
//
//        canvas <- secureContainer.dataCanvasManager
//          .getById(canvasId)
//          .coreErrorToActionResult
//
//        folder <- secureContainer.dataCanvasManager
//          .getFolder(canvas.id, folderId)
//          .orBadRequest()
//
//        _ = packages.map { p =>
//          for {
//            dataset <- secureContainer.datasetManager
//              .get(p.datasetId)
//              .coreErrorToActionResult
//
//            organization <- secureContainer.organizationManager
//              .get(p.organizationId.getOrElse(secureContainer.organization.id))
//              .coreErrorToActionResult
//
//            pkg <- secureContainer.packageManager
//              .get(p.packageId)
//              .coreErrorToActionResult
//
//            dataCanvasPackage <- secureContainer.dataCanvasManager
//              .attachPackage(
//                canvas.id,
//                folder.id,
//                dataset.id,
//                pkg.id,
//                organization.id
//              )
//              .orBadRequest
//
//          } yield dataCanvasPackage
//        }
//      } yield Done
//
//      override val is = result.value.map(OkResult(_))
//    }
//  }
>>>>>>> b054bdf1

  /**
    * remove a list of packages from a DataCanvas
    */
//  delete(
//    "/:canvasId/folder/:folderId/packages",
//    operation(
//      apiOperation[Done]("detachPackagesFromDataCanvas")
//        summary "remove a list of packages from a data-canvas"
//        parameters (
//          pathParam[Int]("canvasId").description("data-canvas id"),
//          pathParam[Int]("folderId").description("data-canvas folder id"),
//          bodyParam[List[AttachPackageRequest]]("body")
//            .description("packages to detach from data-canvas")
//      )
//    )
//  ) {
//    new AsyncResult {
//      val result: EitherT[Future, ActionResult, Done] = for {
//        canvasId <- paramT[Int]("canvasId")
//        folderId <- paramT[Int]("folderId")
//        packages <- extractOrErrorT[List[AttachPackageRequest]](parsedBody)
//        secureContainer <- getSecureContainer
//
//        _ <- secureContainer.dataCanvasManager
//          .getById(canvasId)
//          .coreErrorToActionResult
//
//        _ = packages.map { `package` =>
//          for {
//            dataCanvasPackage <- secureContainer.dataCanvasManager
//              .getPackage(canvasId, `package`.packageId)
//              .orNotFound()
//
////            _ <- secureContainer.dataCanvasManager
////              .detachPackage(dataCanvasPackage)
////              .orBadRequest
//
//          } yield dataCanvasPackage
//        }
//
//      } yield Done
//      override val is = result.value.map(NoContentResult)
//    }
//  }

  //
  // generate download manifest
  //
  post(
    "/download-manifest",
    operation(
      apiOperation[DownloadManifestDTO]("generateDownloadManifest")
        summary "generate a manifest for downloading the data-canvas content"
        parameters (bodyParam[DownloadRequest])("body")
          .description(
            "nodeIds: the data-canvas node id (will only process first one), fileIds: ignored"
          )
    )
  ) {
    new AsyncResult {
<<<<<<< HEAD
      val result: EitherT[Future, ActionResult, Done] = for {
        id <- paramT[Int]("id")
        packages <- extractOrErrorT[List[AttachPackageRequest]](parsedBody)
        secureContainer <- getSecureContainer()
        _ <- secureContainer.dataCanvasManager
          .getById(id)
          .coreErrorToActionResult()
=======
      val result: EitherT[Future, ActionResult, Done /*DownloadManifestDTO*/ ] =
        for {
          secureContainer <- getSecureContainer
          body <- extractOrErrorT[DownloadRequest](parsedBody)
          nodeId = body.nodeIds.head
>>>>>>> b054bdf1

          _ <- secureContainer.dataCanvasManager
            .getByNodeId(nodeId)
            .coreErrorToActionResult

<<<<<<< HEAD
            dataCanvasPackage <- secureContainer.dataCanvasManager
              .detachPackage(dataCanvasPackage)
              .orBadRequest()
=======
          // get folders & packages
          // format result
>>>>>>> b054bdf1

        } yield Done
      override val is = result.value.map(OkResult)
    }
  }
}<|MERGE_RESOLUTION|>--- conflicted
+++ resolved
@@ -625,12 +625,7 @@
         canvasId <- paramT[Int]("canvasId")
         folderId <- paramT[Int]("folderId")
         body <- extractOrErrorT[AttachPackageRequest](parsedBody)
-<<<<<<< HEAD
-        secureContainer <- getSecureContainer()
-        dataCanvas <- secureContainer.dataCanvasManager
-          .getById(id)
-=======
-        secureContainer <- getSecureContainer
+        secureContainer <- getSecureContainer()
 
         canvas <- secureContainer.dataCanvasManager
           .getById(canvasId)
@@ -638,7 +633,6 @@
 
         folder <- secureContainer.dataCanvasManager
           .getFolder(canvasId, folderId)
->>>>>>> b054bdf1
           .orNotFound()
 
         dataset <- secureContainer.datasetManager
@@ -654,14 +648,6 @@
           .orNotFound()
 
         _ <- secureContainer.dataCanvasManager
-<<<<<<< HEAD
-          .attachPackage(dataCanvas.id, dataset.id, pkg.id, organization.id)
-          .orBadRequest()
-
-        dto <- packageDTO(pkg, dataset)(asyncExecutor, secureContainer)
-          .orError()
-
-=======
           .attachPackage(
             canvas.id,
             folder.id,
@@ -669,10 +655,9 @@
             pkg.id,
             organization.id
           )
-          .orBadRequest
-
-        dto <- packageDTO(pkg, dataset)(asyncExecutor, secureContainer).orError
->>>>>>> b054bdf1
+          .orBadRequest()
+
+        dto <- packageDTO(pkg, dataset)(asyncExecutor, secureContainer).orError()
       } yield dto
 
       override val is = result.value.map(CreatedResult(_))
@@ -696,123 +681,44 @@
   ) {
     new AsyncResult {
       val result: EitherT[Future, ActionResult, Done] = for {
-<<<<<<< HEAD
-        id <- paramT[Int]("id")
-        pkgId <- paramT[Int]("pkgId")
-        secureContainer <- getSecureContainer()
-        _ <- secureContainer.dataCanvasManager
-          .getById(id)
-          .orNotFound()
-=======
         canvasId <- paramT[Int]("canvasId")
         folderId <- paramT[Int]("folderId")
         packageId <- paramT[Int]("packageId")
-        secureContainer <- getSecureContainer
+        secureContainer <- getSecureContainer()
 
         _ = println(
           s">>> API >>> delete() canvasId: ${canvasId} folderId: ${folderId} packageId: ${packageId}"
         )
->>>>>>> b054bdf1
 
         canvas <- secureContainer.dataCanvasManager
           .getById(canvasId)
           .orNotFound()
 
-<<<<<<< HEAD
+        _ = println(s">>> API >>> canvas: ${canvas}")
+
+        folder <- secureContainer.dataCanvasManager
+          .getFolder(canvas.id, folderId)
+          .orNotFound()
+
+        _ = println(s">>> API >>> folder: ${folder}")
+
+        pkg <- secureContainer.packageManager
+          .get(packageId)
+          .orNotFound()
+
+        _ = println(s">>> API >>> pkg: ${pkg}")
+
+        dataCanvasPackage <- secureContainer.dataCanvasManager
+          .getPackage(folder.id, pkg.datasetId, pkg.id)
+          .coreErrorToActionResult()
+
+        _ = println(s">>> API >>> dataCanvasPackage: ${dataCanvasPackage}")
+
         _ <- secureContainer.dataCanvasManager
           .detachPackage(dataCanvasPackage)
           .orForbidden()
 
       } yield Done
-      override val is = result.value.map(OkResult)
-    }
-  }
-
-  /**
-    * get a Package attached to a DataCanvas
-    */
-  // TODO: should this return an ExtendedPackageDTO ??
-  get(
-    "/:id/package/:pkgId",
-    operation(
-      apiOperation[PackageDTO]("getDataCanvasPackage")
-        summary "get a package attached to a data-canvas"
-        parameters (
-          pathParam[Int]("id").description("data-canvas id"),
-          pathParam[Int]("pkgId").description("package id")
-      )
-    )
-  ) {
-    new AsyncResult {
-      val result: EitherT[Future, ActionResult, PackageDTO] = for {
-        id <- paramT[Int]("id")
-        pkgId <- paramT[Int]("pkgId")
-        secureContainer <- getSecureContainer()
-        _ <- secureContainer.dataCanvasManager
-          .getById(id)
-          .orNotFound()
-
-        dataCanvasPackage <- secureContainer.dataCanvasManager
-          .getPackage(id, pkgId)
-=======
-        _ = println(s">>> API >>> canvas: ${canvas}")
-
-        folder <- secureContainer.dataCanvasManager
-          .getFolder(canvas.id, folderId)
->>>>>>> b054bdf1
-          .orNotFound()
-
-        _ = println(s">>> API >>> folder: ${folder}")
-
-        pkg <- secureContainer.packageManager
-          .get(packageId)
-          .orNotFound()
-
-<<<<<<< HEAD
-        dto <- packageDTO(pkg, dataset)(asyncExecutor, secureContainer)
-          .orError()
-=======
-        _ = println(s">>> API >>> pkg: ${pkg}")
->>>>>>> b054bdf1
-
-        dataCanvasPackage <- secureContainer.dataCanvasManager
-          .getPackage(folder.id, pkg.datasetId, pkg.id)
-          .coreErrorToActionResult()
-
-<<<<<<< HEAD
-  /**
-    * get a list of all Packages attached to a DataCanvas
-    */
-  get(
-    "/:id/packages",
-    operation(
-      apiOperation[List[Package]]("getPackagesForDataCanvas")
-        summary "get the packages attached to a data-canvas"
-        parameters (
-          pathParam[Int]("id").description("data-canvas id")
-        )
-    )
-  ) {
-    new AsyncResult {
-      val result: EitherT[Future, ActionResult, Seq[Package]] = for {
-        id <- paramT[Int]("id")
-        secureContainer <- getSecureContainer()
-        _ <- secureContainer.dataCanvasManager
-          .getById(id)
-          .coreErrorToActionResult()
-
-        packages <- secureContainer.dataCanvasManager
-          .getPackages(id)
-          .coreErrorToActionResult()
-=======
-        _ = println(s">>> API >>> dataCanvasPackage: ${dataCanvasPackage}")
-
-        _ <- secureContainer.dataCanvasManager
-          .detachPackage(dataCanvasPackage)
-          .orForbidden
-
-      } yield Done
->>>>>>> b054bdf1
 
       override val is = result.value.map(NoContentResult)
     }
@@ -821,53 +727,6 @@
   /**
     * attach a list of Packages to a DataCanvas
     */
-<<<<<<< HEAD
-  post(
-    "/:id/packages",
-    operation(
-      apiOperation[Done]("addPackagesToDataCanvas")
-        summary "add multiple packages to a data-canvas"
-        parameters (
-          pathParam[Int]("id").description("data-canvas id"),
-          bodyParam[List[AttachPackageRequest]]("body")
-            .description("packages to attach to data-canvas")
-      )
-    )
-  ) {
-    new AsyncResult {
-      val result: EitherT[Future, ActionResult, Done] = for {
-        id <- paramT[Int]("id")
-        packages <- extractOrErrorT[List[AttachPackageRequest]](parsedBody)
-        secureContainer <- getSecureContainer()
-        dataCanvas <- secureContainer.dataCanvasManager
-          .getById(id)
-          .coreErrorToActionResult()
-
-        _ = packages.map { p =>
-          for {
-            dataset <- secureContainer.datasetManager
-              .get(p.datasetId)
-              .coreErrorToActionResult()
-
-            organization <- secureContainer.organizationManager
-              .get(p.organizationId.getOrElse(secureContainer.organization.id))
-              .coreErrorToActionResult()
-
-            pkg <- secureContainer.packageManager
-              .get(p.packageId)
-              .coreErrorToActionResult()
-
-            dataCanvasPackage <- secureContainer.dataCanvasManager
-              .attachPackage(dataCanvas.id, dataset.id, pkg.id, organization.id)
-              .orBadRequest()
-
-          } yield dataCanvasPackage
-        }
-      } yield Done
-      override val is = result.value.map(OkResult)
-    }
-  }
-=======
   // TODO: return a list of PackageDTO
 //  post(
 //    "/:canvasId/folder/:folderId/packages",
@@ -928,7 +787,6 @@
 //      override val is = result.value.map(OkResult(_))
 //    }
 //  }
->>>>>>> b054bdf1
 
   /**
     * remove a list of packages from a DataCanvas
@@ -990,36 +848,26 @@
     )
   ) {
     new AsyncResult {
-<<<<<<< HEAD
-      val result: EitherT[Future, ActionResult, Done] = for {
-        id <- paramT[Int]("id")
-        packages <- extractOrErrorT[List[AttachPackageRequest]](parsedBody)
-        secureContainer <- getSecureContainer()
-        _ <- secureContainer.dataCanvasManager
-          .getById(id)
-          .coreErrorToActionResult()
-=======
       val result: EitherT[Future, ActionResult, Done /*DownloadManifestDTO*/ ] =
         for {
-          secureContainer <- getSecureContainer
+          secureContainer <- getSecureContainer()
           body <- extractOrErrorT[DownloadRequest](parsedBody)
           nodeId = body.nodeIds.head
->>>>>>> b054bdf1
 
           _ <- secureContainer.dataCanvasManager
             .getByNodeId(nodeId)
-            .coreErrorToActionResult
-
-<<<<<<< HEAD
+            .coreErrorToActionResult()
+
+          // get folders & packages
+          // format result
+
             dataCanvasPackage <- secureContainer.dataCanvasManager
               .detachPackage(dataCanvasPackage)
               .orBadRequest()
-=======
-          // get folders & packages
-          // format result
->>>>>>> b054bdf1
-
-        } yield Done
+
+          } yield dataCanvasPackage
+        }
+      } yield Done
       override val is = result.value.map(OkResult)
     }
   }

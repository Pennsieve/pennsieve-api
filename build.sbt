--- conflicted
+++ resolved
@@ -107,11 +107,7 @@
 lazy val utilitiesVersion = "4-55953e4"
 lazy val jobSchedulingServiceClientVersion = "3-1a58954"
 lazy val serviceUtilitiesVersion = "8-9751ee3"
-<<<<<<< HEAD
-lazy val discoverServiceClientVersion = "35-afcdaef"
-=======
 lazy val discoverServiceClientVersion = "36-32664eb"
->>>>>>> 9da55c49
 lazy val doiServiceClientVersion = "3-9436155"
 lazy val timeseriesCoreVersion = "4-d8f62a4"
 lazy val commonsIoVersion = "2.6"
